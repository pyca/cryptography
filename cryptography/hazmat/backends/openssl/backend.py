--- conflicted
+++ resolved
@@ -800,15 +800,14 @@
             password,
         )
 
-<<<<<<< HEAD
-    def load_pkcs8_pem_public_key(self, data, password):
+    def load_pem_public_key(self, data, password):
         return self._load_key(
             self._lib.PEM_read_bio_PUBKEY,
             self._evp_pkey_to_public_key,
             data,
             password,
         )
-=======
+
     def load_traditional_openssl_pem_private_key(self, data, password):
         warnings.warn(
             "load_traditional_openssl_pem_private_key is deprecated and will "
@@ -827,7 +826,6 @@
             stacklevel=2
         )
         return self.load_pem_private_key(data, password)
->>>>>>> 4e5d1eeb
 
     def _load_key(self, openssl_read_func, convert_func, data, password):
         mem_bio = self._bytes_to_bio(data)

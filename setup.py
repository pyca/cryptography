--- conflicted
+++ resolved
@@ -33,36 +33,16 @@
 
 VECTORS_DEPENDENCY = "cryptography_vectors=={0}".format(about['__version__'])
 
-<<<<<<< HEAD
-requirements = [
-    "idna>=2.1",
-    "asn1crypto>=0.21.0",
-    "six>=1.4.1",
-
-    "enum34 ; python_version < '3'",
-    "ipaddress ; python_version < '3'",
-
-    "cffi>=1.7 ; python_implementation != 'PyPy'",
-]
 setup_requirements = [
     "cffi>=1.7 ; python_implementation != 'PyPy'",
 ]
 
-=======
-setup_requirements = []
-
->>>>>>> 4c41ab08
 if platform.python_implementation() == "PyPy":
     if sys.pypy_version_info < (5, 3):
         raise RuntimeError(
             "cryptography 1.9 is not compatible with PyPy < 5.3. Please "
             "upgrade PyPy to use this library."
         )
-<<<<<<< HEAD
-=======
-else:
-    setup_requirements.append("cffi>=1.7")
->>>>>>> 4c41ab08
 
 test_requirements = [
     "pytest>=3.2.1",
@@ -298,12 +278,14 @@
         "idna >= 2.1",
         "asn1crypto >= 0.21.0",
         "six >= 1.4.1",
+
+        "enum34; python_version < '3'",
+        "ipaddress; python_version < '3'",
+      
+        "cffi >= 1.7; python_implementation != 'PyPy'",
     ],
     tests_require=test_requirements,
     extras_require={
-        ":python_version < '3'": ["enum34", "ipaddress"],
-        ":python_implementation != 'PyPy'": ["cffi >= 1.7"],
-
         "test": test_requirements,
         "docstest": [
             "doc8",

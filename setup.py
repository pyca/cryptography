#!/usr/bin/env python

# This file is dual licensed under the terms of the Apache License, Version
# 2.0, and the BSD License. See the LICENSE file in the root of this repository
# for complete details.

from __future__ import absolute_import, division, print_function

import os
import platform
import subprocess
import sys
from distutils.command.build import build

import pkg_resources

from setuptools import find_packages, setup
from setuptools.command.install import install
from setuptools.command.test import test


base_dir = os.path.dirname(__file__)
src_dir = os.path.join(base_dir, "src")

# When executing the setup.py, we need to be able to import ourselves, this
# means that we need to add the src/ directory to the sys.path.
sys.path.insert(0, src_dir)

about = {}
with open(os.path.join(src_dir, "cryptography", "__about__.py")) as f:
    exec(f.read(), about)


VECTORS_DEPENDENCY = "cryptography_vectors=={0}".format(about['__version__'])

requirements = [
    "idna>=2.1",
    "asn1crypto>=0.21.0",
    "six>=1.4.1",
]
setup_requirements = []

if sys.version_info < (3, 4):
    requirements.append("enum34")

if sys.version_info < (3, 3):
    requirements.append("ipaddress")

if platform.python_implementation() == "PyPy":
    if sys.pypy_version_info < (5, 3):
        raise RuntimeError(
            "cryptography 1.9 is not compatible with PyPy < 5.3. Please "
            "upgrade PyPy to use this library."
        )
else:
    requirements.append("cffi>=1.7")
    setup_requirements.append("cffi>=1.7")

test_requirements = [
    "pytest>=2.9.0",
    "pretend",
    "iso8601",
    "pytz",
]
if sys.version_info[:2] > (2, 6):
    test_requirements.append("hypothesis>=1.11.4")


# If there's no vectors locally that probably means we are in a tarball and
# need to go and get the matching vectors package from PyPi
if not os.path.exists(os.path.join(base_dir, "vectors/setup.py")):
    test_requirements.append(VECTORS_DEPENDENCY)


class PyTest(test):
    def finalize_options(self):
        test.finalize_options(self)
        self.test_args = []
        self.test_suite = True

        # This means there's a vectors/ folder with the package in here.
        # cd into it, install the vectors package and then refresh sys.path
        if VECTORS_DEPENDENCY not in test_requirements:
            subprocess.check_call(
                [sys.executable, "setup.py", "install"], cwd="vectors"
            )
            pkg_resources.get_distribution("cryptography_vectors").activate()

    def run_tests(self):
        # Import here because in module scope the eggs are not loaded.
        import pytest
        test_args = [os.path.join(base_dir, "tests")]
        errno = pytest.main(test_args)
        sys.exit(errno)


def keywords_with_side_effects(argv):
    """
    Get a dictionary with setup keywords that (can) have side effects.

    :param argv: A list of strings with command line arguments.
    :returns: A dictionary with keyword arguments for the ``setup()`` function.

    This setup.py script uses the setuptools 'setup_requires' feature because
    this is required by the cffi package to compile extension modules. The
    purpose of ``keywords_with_side_effects()`` is to avoid triggering the cffi
    build process as a result of setup.py invocations that don't need the cffi
    module to be built (setup.py serves the dual purpose of exposing package
    metadata).

    All of the options listed by ``python setup.py --help`` that print
    information should be recognized here. The commands ``clean``,
    ``egg_info``, ``register``, ``sdist`` and ``upload`` are also recognized.
    Any combination of these options and commands is also supported.

    This function was originally based on the `setup.py script`_ of SciPy (see
    also the discussion in `pip issue #25`_).

    .. _pip issue #25: https://github.com/pypa/pip/issues/25
    .. _setup.py script: https://github.com/scipy/scipy/blob/master/setup.py
    """
    no_setup_requires_arguments = (
        '-h', '--help',
        '-n', '--dry-run',
        '-q', '--quiet',
        '-v', '--verbose',
        '-V', '--version',
        '--author',
        '--author-email',
        '--classifiers',
        '--contact',
        '--contact-email',
        '--description',
        '--egg-base',
        '--fullname',
        '--help-commands',
        '--keywords',
        '--licence',
        '--license',
        '--long-description',
        '--maintainer',
        '--maintainer-email',
        '--name',
        '--no-user-cfg',
        '--obsoletes',
        '--platforms',
        '--provides',
        '--requires',
        '--url',
        'clean',
        'egg_info',
        'register',
        'sdist',
        'upload',
    )

    def is_short_option(argument):
        """Check whether a command line argument is a short option."""
        return len(argument) >= 2 and argument[0] == '-' and argument[1] != '-'

    def expand_short_options(argument):
        """Expand combined short options into canonical short options."""
        return ('-' + char for char in argument[1:])

    def argument_without_setup_requirements(argv, i):
        """Check whether a command line argument needs setup requirements."""
        if argv[i] in no_setup_requires_arguments:
            # Simple case: An argument which is either an option or a command
            # which doesn't need setup requirements.
            return True
        elif (is_short_option(argv[i]) and
              all(option in no_setup_requires_arguments
                  for option in expand_short_options(argv[i]))):
            # Not so simple case: Combined short options none of which need
            # setup requirements.
            return True
        elif argv[i - 1:i] == ['--egg-base']:
            # Tricky case: --egg-info takes an argument which should not make
            # us use setup_requires (defeating the purpose of this code).
            return True
        else:
            return False

    if all(argument_without_setup_requirements(argv, i)
           for i in range(1, len(argv))):
        return {
            "cmdclass": {
                "build": DummyBuild,
                "install": DummyInstall,
                "test": DummyPyTest,
            }
        }
    else:
        cffi_modules = [
            "src/_cffi_src/build_openssl.py:ffi",
            "src/_cffi_src/build_constant_time.py:ffi",
            "src/_cffi_src/build_padding.py:ffi",
        ]

        return {
            "setup_requires": setup_requirements,
            "cmdclass": {
                "test": PyTest,
            },
            "cffi_modules": cffi_modules
        }


setup_requires_error = ("Requested setup command that needs 'setup_requires' "
                        "while command line arguments implied a side effect "
                        "free command or option.")


class DummyBuild(build):
    """
    This class makes it very obvious when ``keywords_with_side_effects()`` has
    incorrectly interpreted the command line arguments to ``setup.py build`` as
    one of the 'side effect free' commands or options.
    """

    def run(self):
        raise RuntimeError(setup_requires_error)


class DummyInstall(install):
    """
    This class makes it very obvious when ``keywords_with_side_effects()`` has
    incorrectly interpreted the command line arguments to ``setup.py install``
    as one of the 'side effect free' commands or options.
    """

    def run(self):
        raise RuntimeError(setup_requires_error)


class DummyPyTest(test):
    """
    This class makes it very obvious when ``keywords_with_side_effects()`` has
    incorrectly interpreted the command line arguments to ``setup.py test`` as
    one of the 'side effect free' commands or options.
    """

    def run_tests(self):
        raise RuntimeError(setup_requires_error)


with open(os.path.join(base_dir, "README.rst")) as f:
    long_description = f.read()


setup(
    name=about["__title__"],
    version=about["__version__"],

    description=about["__summary__"],
    long_description=long_description,
    license=about["__license__"],
    url=about["__uri__"],

    author=about["__author__"],
    author_email=about["__email__"],

    classifiers=[
        "Intended Audience :: Developers",
        "License :: OSI Approved :: Apache Software License",
        "License :: OSI Approved :: BSD License",
        "Natural Language :: English",
        "Operating System :: MacOS :: MacOS X",
        "Operating System :: POSIX",
        "Operating System :: POSIX :: BSD",
        "Operating System :: POSIX :: Linux",
        "Operating System :: Microsoft :: Windows",
        "Programming Language :: Python",
        "Programming Language :: Python :: 2",
        "Programming Language :: Python :: 2.6",
        "Programming Language :: Python :: 2.7",
        "Programming Language :: Python :: 3",
        "Programming Language :: Python :: 3.4",
        "Programming Language :: Python :: 3.5",
        "Programming Language :: Python :: 3.6",
        "Programming Language :: Python :: Implementation :: CPython",
        "Programming Language :: Python :: Implementation :: PyPy",
        "Topic :: Security :: Cryptography",
    ],

    package_dir={"": "src"},
    packages=find_packages(where="src", exclude=["_cffi_src", "_cffi_src.*"]),
    include_package_data=True,

    install_requires=requirements,
    tests_require=test_requirements,
    extras_require={
        "test": test_requirements,
        "docstest": [
            "doc8",
            "pyenchant",
            "readme_renderer >= 16.0",
<<<<<<< HEAD
            "sphinx > 1.6.2",
=======
            "sphinx != 1.6.1, != 1.6.2, != 1.6.3",
>>>>>>> bb31501f
            "sphinx_rtd_theme",
            "sphinxcontrib-spelling",
        ],
        "pep8test": [
            "flake8",
            "flake8-import-order",
            "pep8-naming",
        ],
    },

    # for cffi
    zip_safe=False,
    ext_package="cryptography.hazmat.bindings",
    **keywords_with_side_effects(sys.argv)
)<|MERGE_RESOLUTION|>--- conflicted
+++ resolved
@@ -295,11 +295,7 @@
             "doc8",
             "pyenchant",
             "readme_renderer >= 16.0",
-<<<<<<< HEAD
-            "sphinx > 1.6.2",
-=======
-            "sphinx != 1.6.1, != 1.6.2, != 1.6.3",
->>>>>>> bb31501f
+            "sphinx >= 1.6.3",
             "sphinx_rtd_theme",
             "sphinxcontrib-spelling",
         ],

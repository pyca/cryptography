# This file is dual licensed under the terms of the Apache License, Version
# 2.0, and the BSD License. See the LICENSE file in the root of this repository
# for complete details.


import base64
import datetime
import os

import pytest

from cryptography import x509
from cryptography.exceptions import UnsupportedAlgorithm
from cryptography.hazmat.primitives import hashes, serialization
from cryptography.hazmat.primitives.asymmetric import ec, ed25519, ed448
from cryptography.hazmat.primitives.asymmetric.padding import PKCS1v15
from cryptography.x509 import ocsp

from .test_x509 import DummyExtension, _load_cert
from ..hazmat.primitives.fixtures_ec import EC_KEY_SECP256R1
from ..utils import load_vectors_from_file


def _load_data(filename, loader):
    return load_vectors_from_file(
        filename=filename, loader=lambda data: loader(data.read()), mode="rb"
    )


def _cert_and_issuer():
    from cryptography.hazmat.backends.openssl.backend import backend

    cert = _load_cert(
        os.path.join("x509", "cryptography.io.pem"),
        x509.load_pem_x509_certificate,
        backend,
    )
    issuer = _load_cert(
        os.path.join("x509", "rapidssl_sha256_ca_g3.pem"),
        x509.load_pem_x509_certificate,
        backend,
    )
    return cert, issuer


def _generate_root(private_key=None, algorithm=hashes.SHA256()):
    from cryptography.hazmat.backends.openssl.backend import backend

    if private_key is None:
        private_key = EC_KEY_SECP256R1.private_key(backend)

    subject = x509.Name(
        [
            x509.NameAttribute(x509.NameOID.COUNTRY_NAME, "US"),
            x509.NameAttribute(x509.NameOID.COMMON_NAME, "Cryptography CA"),
        ]
    )

    builder = (
        x509.CertificateBuilder()
        .serial_number(123456789)
        .issuer_name(subject)
        .subject_name(subject)
        .public_key(private_key.public_key())
        .not_valid_before(datetime.datetime.now())
        .not_valid_after(
            datetime.datetime.now() + datetime.timedelta(days=3650)
        )
    )

    cert = builder.sign(private_key, algorithm, backend)
    return cert, private_key


class TestOCSPRequest(object):
    def test_bad_request(self):
        with pytest.raises(ValueError):
            ocsp.load_der_ocsp_request(b"invalid")

    def test_load_request(self):
        req = _load_data(
            os.path.join("x509", "ocsp", "req-sha1.der"),
            ocsp.load_der_ocsp_request,
        )
        assert req.issuer_name_hash == (
            b"8\xcaF\x8c\x07D\x8d\xf4\x81\x96" b"\xc7mmLpQ\x9e`\xa7\xbd"
        )
        assert req.issuer_key_hash == (
            b"yu\xbb\x84:\xcb,\xdez\t\xbe1" b"\x1bC\xbc\x1c*MSX"
        )
        assert isinstance(req.hash_algorithm, hashes.SHA1)
        assert req.serial_number == int(
            "98D9E5C0B4C373552DF77C5D0F1EB5128E4945F9", 16
        )
        assert len(req.extensions) == 0

    def test_load_request_with_extensions(self):
        req = _load_data(
            os.path.join("x509", "ocsp", "req-ext-nonce.der"),
            ocsp.load_der_ocsp_request,
        )
        assert len(req.extensions) == 1
        ext = req.extensions[0]
        assert ext.critical is False
        assert ext.value == x509.OCSPNonce(
            b"\x04\x10{\x80Z\x1d7&\xb8\xb8OH\xd2\xf8\xbf\xd7-\xfd"
        )

    def test_load_request_with_unknown_extension(self):
        req = _load_data(
            os.path.join("x509", "ocsp", "req-ext-unknown-oid.der"),
            ocsp.load_der_ocsp_request,
        )
        assert len(req.extensions) == 1
        ext = req.extensions[0]
        assert ext.critical is False
        assert ext.value == x509.UnrecognizedExtension(
            x509.ObjectIdentifier("1.3.6.1.5.5.7.48.1.2213"),
            b"\x04\x10{\x80Z\x1d7&\xb8\xb8OH\xd2\xf8\xbf\xd7-\xfd",
        )

    def test_load_request_with_duplicate_extension(self):
        req = _load_data(
            os.path.join("x509", "ocsp", "req-duplicate-ext.der"),
            ocsp.load_der_ocsp_request,
        )
        with pytest.raises(x509.DuplicateExtension):
            req.extensions

    def test_load_request_two_requests(self):
        with pytest.raises(NotImplementedError):
            _load_data(
                os.path.join("x509", "ocsp", "req-multi-sha1.der"),
                ocsp.load_der_ocsp_request,
            )

    def test_invalid_hash_algorithm(self):
        req = _load_data(
            os.path.join("x509", "ocsp", "req-invalid-hash-alg.der"),
            ocsp.load_der_ocsp_request,
        )
        with pytest.raises(UnsupportedAlgorithm):
            req.hash_algorithm

    def test_serialize_request(self):
        req_bytes = load_vectors_from_file(
            filename=os.path.join("x509", "ocsp", "req-sha1.der"),
            loader=lambda data: data.read(),
            mode="rb",
        )
        req = ocsp.load_der_ocsp_request(req_bytes)
        assert req.public_bytes(serialization.Encoding.DER) == req_bytes

    def test_invalid_serialize_encoding(self):
        req = _load_data(
            os.path.join("x509", "ocsp", "req-sha1.der"),
            ocsp.load_der_ocsp_request,
        )
        with pytest.raises(ValueError):
            req.public_bytes("invalid")
        with pytest.raises(ValueError):
            req.public_bytes(serialization.Encoding.PEM)


class TestOCSPRequestBuilder(object):
    def test_add_two_certs(self):
        cert, issuer = _cert_and_issuer()
        builder = ocsp.OCSPRequestBuilder()
        builder = builder.add_certificate(cert, issuer, hashes.SHA1())
        with pytest.raises(ValueError):
            builder.add_certificate(cert, issuer, hashes.SHA1())

    def test_create_ocsp_request_no_req(self):
        builder = ocsp.OCSPRequestBuilder()
        with pytest.raises(ValueError):
            builder.build()

    def test_create_ocsp_request_invalid_alg(self):
        cert, issuer = _cert_and_issuer()
        builder = ocsp.OCSPRequestBuilder()
        with pytest.raises(ValueError):
            builder.add_certificate(cert, issuer, hashes.MD5())

    def test_add_extension_twice(self):
        builder = ocsp.OCSPRequestBuilder()
        builder = builder.add_extension(x509.OCSPNonce(b"123"), False)
        with pytest.raises(ValueError):
            builder.add_extension(x509.OCSPNonce(b"123"), False)

    def test_add_invalid_extension(self):
        builder = ocsp.OCSPRequestBuilder()
        with pytest.raises(TypeError):
            builder.add_extension(
                "notanext",  # type:ignore[arg-type]
                False,
            )

    def test_unsupported_extension(self):
        cert, issuer = _cert_and_issuer()
        builder = (
            ocsp.OCSPRequestBuilder()
            .add_extension(DummyExtension(), critical=False)
            .add_certificate(cert, issuer, hashes.SHA256())
        )
        with pytest.raises(NotImplementedError):
            builder.build()

    def test_create_ocsp_request_invalid_cert(self):
        cert, issuer = _cert_and_issuer()
        builder = ocsp.OCSPRequestBuilder()
        with pytest.raises(TypeError):
            builder.add_certificate(
                b"notacert",  # type:ignore[arg-type]
                issuer,
                hashes.SHA1(),
            )

        with pytest.raises(TypeError):
            builder.add_certificate(
                cert,
                b"notacert",  # type:ignore[arg-type]
                hashes.SHA1(),
            )

    def test_create_ocsp_request(self):
        cert, issuer = _cert_and_issuer()
        builder = ocsp.OCSPRequestBuilder()
        builder = builder.add_certificate(cert, issuer, hashes.SHA1())
        req = builder.build()
        serialized = req.public_bytes(serialization.Encoding.DER)
        assert serialized == base64.b64decode(
            b"MEMwQTA/MD0wOzAJBgUrDgMCGgUABBRAC0Z68eay0wmDug1gfn5ZN0gkxAQUw5zz"
            b"/NNGCDS7zkZ/oHxb8+IIy1kCAj8g"
        )

    @pytest.mark.parametrize(
        ("ext", "critical"),
        [
            [x509.OCSPNonce(b"0000"), False],
            [x509.OCSPNonce(b"\x00\x01\x02"), True],
        ],
    )
    def test_create_ocsp_request_with_extension(self, ext, critical):
        cert, issuer = _cert_and_issuer()
        builder = ocsp.OCSPRequestBuilder()
        builder = builder.add_certificate(
            cert, issuer, hashes.SHA1()
        ).add_extension(ext, critical)
        req = builder.build()
        assert len(req.extensions) == 1
        assert req.extensions[0].value == ext
        assert req.extensions[0].oid == ext.oid
        assert req.extensions[0].critical is critical


class TestOCSPResponseBuilder(object):
    def test_add_response_twice(self):
        cert, issuer = _cert_and_issuer()
        time = datetime.datetime.now()
        builder = ocsp.OCSPResponseBuilder()
        builder = builder.add_response(
            cert,
            issuer,
            hashes.SHA256(),
            ocsp.OCSPCertStatus.GOOD,
            time,
            time,
            None,
            None,
        )
        with pytest.raises(ValueError):
            builder.add_response(
                cert,
                issuer,
                hashes.SHA256(),
                ocsp.OCSPCertStatus.GOOD,
                time,
                time,
                None,
                None,
            )

    def test_invalid_add_response(self):
        cert, issuer = _cert_and_issuer()
        time = datetime.datetime.utcnow()
        reason = x509.ReasonFlags.cessation_of_operation
        builder = ocsp.OCSPResponseBuilder()
        with pytest.raises(TypeError):
            builder.add_response(
                "bad",  # type:ignore[arg-type]
                issuer,
                hashes.SHA256(),
                ocsp.OCSPCertStatus.GOOD,
                time,
                time,
                None,
                None,
            )
        with pytest.raises(TypeError):
            builder.add_response(
                cert,
                "bad",  # type:ignore[arg-type]
                hashes.SHA256(),
                ocsp.OCSPCertStatus.GOOD,
                time,
                time,
                None,
                None,
            )
        with pytest.raises(ValueError):
            builder.add_response(
                cert,
                issuer,
                "notahash",  # type:ignore[arg-type]
                ocsp.OCSPCertStatus.GOOD,
                time,
                time,
                None,
                None,
            )
        with pytest.raises(TypeError):
            builder.add_response(
                cert,
                issuer,
                hashes.SHA256(),
                ocsp.OCSPCertStatus.GOOD,
                "bad",  # type:ignore[arg-type]
                time,
                None,
                None,
            )
        with pytest.raises(TypeError):
            builder.add_response(
                cert,
                issuer,
                hashes.SHA256(),
                ocsp.OCSPCertStatus.GOOD,
                time,
                "bad",  # type:ignore[arg-type]
                None,
                None,
            )

        with pytest.raises(TypeError):
            builder.add_response(
                cert,
                issuer,
                hashes.SHA256(),
                0,  # type:ignore[arg-type]
                time,
                time,
                None,
                None,
            )
        with pytest.raises(ValueError):
            builder.add_response(
                cert,
                issuer,
                hashes.SHA256(),
                ocsp.OCSPCertStatus.GOOD,
                time,
                time,
                time,
                None,
            )
        with pytest.raises(ValueError):
            builder.add_response(
                cert,
                issuer,
                hashes.SHA256(),
                ocsp.OCSPCertStatus.GOOD,
                time,
                time,
                None,
                reason,
            )
        with pytest.raises(TypeError):
            builder.add_response(
                cert,
                issuer,
                hashes.SHA256(),
                ocsp.OCSPCertStatus.REVOKED,
                time,
                time,
                None,
                reason,
            )
        with pytest.raises(TypeError):
            builder.add_response(
                cert,
                issuer,
                hashes.SHA256(),
                ocsp.OCSPCertStatus.REVOKED,
                time,
                time,
                time,
                0,  # type:ignore[arg-type]
            )
        with pytest.raises(ValueError):
            builder.add_response(
                cert,
                issuer,
                hashes.SHA256(),
                ocsp.OCSPCertStatus.REVOKED,
                time,
                time,
                time - datetime.timedelta(days=36500),
                None,
            )

    def test_invalid_certificates(self):
        builder = ocsp.OCSPResponseBuilder()
        with pytest.raises(ValueError):
            builder.certificates([])
        with pytest.raises(TypeError):
            builder.certificates(["notacert"])  # type: ignore[list-item]
        with pytest.raises(TypeError):
            builder.certificates("invalid")  # type: ignore[arg-type]

        _, issuer = _cert_and_issuer()
        builder = builder.certificates([issuer])
        with pytest.raises(ValueError):
            builder.certificates([issuer])

    def test_invalid_responder_id(self):
        builder = ocsp.OCSPResponseBuilder()
        cert, _ = _cert_and_issuer()
        with pytest.raises(TypeError):
            builder.responder_id(
                ocsp.OCSPResponderEncoding.HASH,
                "invalid",  # type: ignore[arg-type]
            )
        with pytest.raises(TypeError):
            builder.responder_id("notanenum", cert)  # type: ignore[arg-type]

        builder = builder.responder_id(ocsp.OCSPResponderEncoding.NAME, cert)
        with pytest.raises(ValueError):
            builder.responder_id(ocsp.OCSPResponderEncoding.NAME, cert)

    def test_invalid_extension(self):
        builder = ocsp.OCSPResponseBuilder()
        with pytest.raises(TypeError):
            builder.add_extension(
                "notanextension", True  # type: ignore[arg-type]
            )

    def test_unsupported_extension(self):
        root_cert, private_key = _generate_root()
        cert, issuer = _cert_and_issuer()
        current_time = datetime.datetime.utcnow().replace(microsecond=0)
        this_update = current_time - datetime.timedelta(days=1)
        next_update = this_update + datetime.timedelta(days=7)

        builder = (
            ocsp.OCSPResponseBuilder()
            .responder_id(ocsp.OCSPResponderEncoding.NAME, root_cert)
            .add_response(
                cert,
                issuer,
                hashes.SHA256(),
                ocsp.OCSPCertStatus.GOOD,
                this_update,
                next_update,
                None,
                None,
            )
            .add_extension(DummyExtension(), critical=False)
        )
        with pytest.raises(NotImplementedError):
            builder.sign(private_key, hashes.SHA256())

    def test_sign_no_response(self):
        builder = ocsp.OCSPResponseBuilder()
        root_cert, private_key = _generate_root()
        builder = builder.responder_id(
            ocsp.OCSPResponderEncoding.NAME, root_cert
        )
        with pytest.raises(ValueError):
            builder.sign(private_key, hashes.SHA256())

    def test_sign_no_responder_id(self):
        builder = ocsp.OCSPResponseBuilder()
        cert, issuer = _cert_and_issuer()
        _, private_key = _generate_root()
        current_time = datetime.datetime.utcnow().replace(microsecond=0)
        this_update = current_time - datetime.timedelta(days=1)
        next_update = this_update + datetime.timedelta(days=7)
        builder = builder.add_response(
            cert,
            issuer,
            hashes.SHA1(),
            ocsp.OCSPCertStatus.GOOD,
            this_update,
            next_update,
            None,
            None,
        )
        with pytest.raises(ValueError):
            builder.sign(private_key, hashes.SHA256())

    def test_sign_invalid_hash_algorithm(self):
        builder = ocsp.OCSPResponseBuilder()
        cert, issuer = _cert_and_issuer()
        root_cert, private_key = _generate_root()
        current_time = datetime.datetime.utcnow().replace(microsecond=0)
        this_update = current_time - datetime.timedelta(days=1)
        next_update = this_update + datetime.timedelta(days=7)
        builder = builder.responder_id(
            ocsp.OCSPResponderEncoding.NAME, root_cert
        ).add_response(
            cert,
            issuer,
            hashes.SHA1(),
            ocsp.OCSPCertStatus.GOOD,
            this_update,
            next_update,
            None,
            None,
        )
        with pytest.raises(TypeError):
            builder.sign(private_key, "notahash")  # type: ignore[arg-type]

    def test_sign_good_cert(self):
        builder = ocsp.OCSPResponseBuilder()
        cert, issuer = _cert_and_issuer()
        root_cert, private_key = _generate_root()
        current_time = datetime.datetime.utcnow().replace(microsecond=0)
        this_update = current_time - datetime.timedelta(days=1)
        next_update = this_update + datetime.timedelta(days=7)
        builder = builder.responder_id(
            ocsp.OCSPResponderEncoding.NAME, root_cert
        ).add_response(
            cert,
            issuer,
            hashes.SHA1(),
            ocsp.OCSPCertStatus.GOOD,
            this_update,
            next_update,
            None,
            None,
        )
        resp = builder.sign(private_key, hashes.SHA256())
        assert resp.responder_name == root_cert.subject
        assert resp.responder_key_hash is None
        assert (current_time - resp.produced_at).total_seconds() < 10
        assert (
            resp.signature_algorithm_oid
            == x509.SignatureAlgorithmOID.ECDSA_WITH_SHA256
        )
        assert resp.certificate_status == ocsp.OCSPCertStatus.GOOD
        assert resp.revocation_time is None
        assert resp.revocation_reason is None
        assert resp.this_update == this_update
        assert resp.next_update == next_update
        private_key.public_key().verify(
            resp.signature, resp.tbs_response_bytes, ec.ECDSA(hashes.SHA256())
        )

    def test_sign_revoked_cert(self):
        builder = ocsp.OCSPResponseBuilder()
        cert, issuer = _cert_and_issuer()
        root_cert, private_key = _generate_root()
        current_time = datetime.datetime.utcnow().replace(microsecond=0)
        this_update = current_time - datetime.timedelta(days=1)
        next_update = this_update + datetime.timedelta(days=7)
        revoked_date = this_update - datetime.timedelta(days=300)
        builder = builder.responder_id(
            ocsp.OCSPResponderEncoding.NAME, root_cert
        ).add_response(
            cert,
            issuer,
            hashes.SHA1(),
            ocsp.OCSPCertStatus.REVOKED,
            this_update,
            next_update,
            revoked_date,
            None,
        )
        resp = builder.sign(private_key, hashes.SHA256())
        assert resp.certificate_status == ocsp.OCSPCertStatus.REVOKED
        assert resp.revocation_time == revoked_date
        assert resp.revocation_reason is None
        assert resp.this_update == this_update
        assert resp.next_update == next_update
        private_key.public_key().verify(
            resp.signature, resp.tbs_response_bytes, ec.ECDSA(hashes.SHA256())
        )

    def test_sign_unknown_cert(self):
        builder = ocsp.OCSPResponseBuilder()
        cert, issuer = _cert_and_issuer()
        root_cert, private_key = _generate_root()
        current_time = datetime.datetime.utcnow().replace(microsecond=0)
        this_update = current_time - datetime.timedelta(days=1)
        next_update = this_update + datetime.timedelta(days=7)
        builder = builder.responder_id(
            ocsp.OCSPResponderEncoding.NAME, root_cert
        ).add_response(
            cert,
            issuer,
            hashes.SHA1(),
            ocsp.OCSPCertStatus.UNKNOWN,
            this_update,
            next_update,
            None,
            None,
        )
        resp = builder.sign(private_key, hashes.SHA384())
        assert resp.certificate_status == ocsp.OCSPCertStatus.UNKNOWN
        assert resp.this_update == this_update
        assert resp.next_update == next_update
        private_key.public_key().verify(
            resp.signature, resp.tbs_response_bytes, ec.ECDSA(hashes.SHA384())
        )

    def test_sign_with_appended_certs(self):
        builder = ocsp.OCSPResponseBuilder()
        cert, issuer = _cert_and_issuer()
        root_cert, private_key = _generate_root()
        current_time = datetime.datetime.utcnow().replace(microsecond=0)
        this_update = current_time - datetime.timedelta(days=1)
        next_update = this_update + datetime.timedelta(days=7)
        builder = (
            builder.responder_id(ocsp.OCSPResponderEncoding.NAME, root_cert)
            .add_response(
                cert,
                issuer,
                hashes.SHA1(),
                ocsp.OCSPCertStatus.GOOD,
                this_update,
                next_update,
                None,
                None,
            )
            .certificates([root_cert])
        )
        resp = builder.sign(private_key, hashes.SHA256())
        assert resp.certificates == [root_cert]

    def test_sign_revoked_no_next_update(self):
        builder = ocsp.OCSPResponseBuilder()
        cert, issuer = _cert_and_issuer()
        root_cert, private_key = _generate_root()
        current_time = datetime.datetime.utcnow().replace(microsecond=0)
        this_update = current_time - datetime.timedelta(days=1)
        revoked_date = this_update - datetime.timedelta(days=300)
        builder = builder.responder_id(
            ocsp.OCSPResponderEncoding.NAME, root_cert
        ).add_response(
            cert,
            issuer,
            hashes.SHA1(),
            ocsp.OCSPCertStatus.REVOKED,
            this_update,
            None,
            revoked_date,
            None,
        )
        resp = builder.sign(private_key, hashes.SHA256())
        assert resp.certificate_status == ocsp.OCSPCertStatus.REVOKED
        assert resp.revocation_time == revoked_date
        assert resp.revocation_reason is None
        assert resp.this_update == this_update
        assert resp.next_update is None
        private_key.public_key().verify(
            resp.signature, resp.tbs_response_bytes, ec.ECDSA(hashes.SHA256())
        )

    def test_sign_revoked_with_reason(self):
        builder = ocsp.OCSPResponseBuilder()
        cert, issuer = _cert_and_issuer()
        root_cert, private_key = _generate_root()
        current_time = datetime.datetime.utcnow().replace(microsecond=0)
        this_update = current_time - datetime.timedelta(days=1)
        next_update = this_update + datetime.timedelta(days=7)
        revoked_date = this_update - datetime.timedelta(days=300)
        builder = builder.responder_id(
            ocsp.OCSPResponderEncoding.NAME, root_cert
        ).add_response(
            cert,
            issuer,
            hashes.SHA1(),
            ocsp.OCSPCertStatus.REVOKED,
            this_update,
            next_update,
            revoked_date,
            x509.ReasonFlags.key_compromise,
        )
        resp = builder.sign(private_key, hashes.SHA256())
        assert resp.certificate_status == ocsp.OCSPCertStatus.REVOKED
        assert resp.revocation_time == revoked_date
        assert resp.revocation_reason is x509.ReasonFlags.key_compromise
        assert resp.this_update == this_update
        assert resp.next_update == next_update
        private_key.public_key().verify(
            resp.signature, resp.tbs_response_bytes, ec.ECDSA(hashes.SHA256())
        )

    def test_sign_responder_id_key_hash(self):
        builder = ocsp.OCSPResponseBuilder()
        cert, issuer = _cert_and_issuer()
        root_cert, private_key = _generate_root()
        current_time = datetime.datetime.utcnow().replace(microsecond=0)
        this_update = current_time - datetime.timedelta(days=1)
        next_update = this_update + datetime.timedelta(days=7)
        builder = builder.responder_id(
            ocsp.OCSPResponderEncoding.HASH, root_cert
        ).add_response(
            cert,
            issuer,
            hashes.SHA1(),
            ocsp.OCSPCertStatus.GOOD,
            this_update,
            next_update,
            None,
            None,
        )
        resp = builder.sign(private_key, hashes.SHA256())
        assert resp.responder_name is None
        assert resp.responder_key_hash == (
            b"\x8ca\x94\xe0\x948\xed\x89\xd8\xd4N\x89p\t\xd6\xf9^_\xec}"
        )
        private_key.public_key().verify(
            resp.signature, resp.tbs_response_bytes, ec.ECDSA(hashes.SHA256())
        )

    def test_invalid_sign_responder_cert_does_not_match_private_key(self):
        builder = ocsp.OCSPResponseBuilder()
        cert, issuer = _cert_and_issuer()
        root_cert, private_key = _generate_root()
        current_time = datetime.datetime.utcnow().replace(microsecond=0)
        this_update = current_time - datetime.timedelta(days=1)
        next_update = this_update + datetime.timedelta(days=7)
        builder = builder.responder_id(
            ocsp.OCSPResponderEncoding.HASH, root_cert
        ).add_response(
            cert,
            issuer,
            hashes.SHA1(),
            ocsp.OCSPCertStatus.GOOD,
            this_update,
            next_update,
            None,
            None,
        )
        from cryptography.hazmat.backends.openssl.backend import backend

        diff_key = ec.generate_private_key(ec.SECP256R1(), backend)
        with pytest.raises(ValueError):
            builder.sign(diff_key, hashes.SHA256())

    def test_sign_with_extension(self):
        builder = ocsp.OCSPResponseBuilder()
        cert, issuer = _cert_and_issuer()
        root_cert, private_key = _generate_root()
        current_time = datetime.datetime.utcnow().replace(microsecond=0)
        this_update = current_time - datetime.timedelta(days=1)
        next_update = this_update + datetime.timedelta(days=7)
        builder = (
            builder.responder_id(ocsp.OCSPResponderEncoding.HASH, root_cert)
            .add_response(
                cert,
                issuer,
                hashes.SHA1(),
                ocsp.OCSPCertStatus.GOOD,
                this_update,
                next_update,
                None,
                None,
            )
            .add_extension(x509.OCSPNonce(b"012345"), False)
        )
        resp = builder.sign(private_key, hashes.SHA256())
        assert len(resp.extensions) == 1
        assert resp.extensions[0].value == x509.OCSPNonce(b"012345")
        assert resp.extensions[0].critical is False
        private_key.public_key().verify(
            resp.signature, resp.tbs_response_bytes, ec.ECDSA(hashes.SHA256())
        )

    @pytest.mark.parametrize(
        ("status", "der"),
        [
            (ocsp.OCSPResponseStatus.MALFORMED_REQUEST, b"0\x03\n\x01\x01"),
            (ocsp.OCSPResponseStatus.INTERNAL_ERROR, b"0\x03\n\x01\x02"),
            (ocsp.OCSPResponseStatus.TRY_LATER, b"0\x03\n\x01\x03"),
            (ocsp.OCSPResponseStatus.SIG_REQUIRED, b"0\x03\n\x01\x05"),
            (ocsp.OCSPResponseStatus.UNAUTHORIZED, b"0\x03\n\x01\x06"),
        ],
    )
    def test_build_non_successful_statuses(self, status, der):
        resp = ocsp.OCSPResponseBuilder.build_unsuccessful(status)
        assert resp.response_status is status
        assert resp.public_bytes(serialization.Encoding.DER) == der

    def test_invalid_build_not_a_status(self):
        with pytest.raises(TypeError):
            ocsp.OCSPResponseBuilder.build_unsuccessful(
                "notastatus"  # type: ignore[arg-type]
            )

    def test_invalid_build_successful_status(self):
        with pytest.raises(ValueError):
            ocsp.OCSPResponseBuilder.build_unsuccessful(
                ocsp.OCSPResponseStatus.SUCCESSFUL
            )

<<<<<<< HEAD
    def test_sign_unknown_private_key(self, backend):
        builder = ocsp.OCSPResponseBuilder()
        cert, issuer = _cert_and_issuer()
        root_cert, _ = _generate_root()
=======
    @pytest.mark.supported(
        only_if=lambda backend: backend.hash_supported(
            hashes.BLAKE2b(digest_size=64)
        ),
        skip_message="Does not support BLAKE2b",
    )
    def test_sign_unrecognized_hash_algorithm(self, backend):
        builder = ocsp.OCSPResponseBuilder()
        cert, issuer = _cert_and_issuer()
        root_cert, private_key = _generate_root()
>>>>>>> 45d2d666
        current_time = datetime.datetime.utcnow().replace(microsecond=0)
        this_update = current_time - datetime.timedelta(days=1)
        next_update = this_update + datetime.timedelta(days=7)
        builder = builder.responder_id(
            ocsp.OCSPResponderEncoding.NAME, root_cert
        ).add_response(
            cert,
            issuer,
            hashes.SHA1(),
            ocsp.OCSPCertStatus.GOOD,
            this_update,
            next_update,
            None,
            None,
        )

<<<<<<< HEAD
        with pytest.raises(TypeError):
            builder.sign(object(), hashes.SHA256())  # type:ignore[arg-type]
=======
        with pytest.raises(ValueError):
            builder.sign(private_key, hashes.BLAKE2b(digest_size=64))
>>>>>>> 45d2d666


class TestSignedCertificateTimestampsExtension(object):
    def test_init(self):
        with pytest.raises(TypeError):
            x509.SignedCertificateTimestamps(
                [object()]  # type: ignore[list-item]
            )

    def test_repr(self):
        assert repr(x509.SignedCertificateTimestamps([])) == (
            "<SignedCertificateTimestamps([])>"
        )

    def test_eq(self, backend):
        sct1 = (
            _load_data(
                os.path.join("x509", "ocsp", "resp-sct-extension.der"),
                ocsp.load_der_ocsp_response,
            )
            .single_extensions.get_extension_for_class(
                x509.SignedCertificateTimestamps
            )
            .value
        )
        sct2 = (
            _load_data(
                os.path.join("x509", "ocsp", "resp-sct-extension.der"),
                ocsp.load_der_ocsp_response,
            )
            .single_extensions.get_extension_for_class(
                x509.SignedCertificateTimestamps
            )
            .value
        )
        assert sct1 == sct2

    def test_ne(self, backend):
        sct1 = (
            _load_data(
                os.path.join("x509", "ocsp", "resp-sct-extension.der"),
                ocsp.load_der_ocsp_response,
            )
            .single_extensions.get_extension_for_class(
                x509.SignedCertificateTimestamps
            )
            .value
        )
        sct2 = x509.SignedCertificateTimestamps([])
        assert sct1 != sct2
        assert sct1 != object()

    def test_hash(self, backend):
        sct1 = (
            _load_data(
                os.path.join("x509", "ocsp", "resp-sct-extension.der"),
                ocsp.load_der_ocsp_response,
            )
            .single_extensions.get_extension_for_class(
                x509.SignedCertificateTimestamps
            )
            .value
        )
        sct2 = (
            _load_data(
                os.path.join("x509", "ocsp", "resp-sct-extension.der"),
                ocsp.load_der_ocsp_response,
            )
            .single_extensions.get_extension_for_class(
                x509.SignedCertificateTimestamps
            )
            .value
        )
        sct3 = x509.SignedCertificateTimestamps([])
        assert hash(sct1) == hash(sct2)
        assert hash(sct1) != hash(sct3)

    def test_entry_type(self, backend):
        [sct, _, _, _] = (
            _load_data(
                os.path.join("x509", "ocsp", "resp-sct-extension.der"),
                ocsp.load_der_ocsp_response,
            )
            .single_extensions.get_extension_for_class(
                x509.SignedCertificateTimestamps
            )
            .value
        )
        assert (
            sct.entry_type
            == x509.certificate_transparency.LogEntryType.X509_CERTIFICATE
        )


class TestOCSPResponse(object):
    def test_bad_response(self):
        with pytest.raises(ValueError):
            ocsp.load_der_ocsp_response(b"invalid")

    def test_load_response(self):
        resp = _load_data(
            os.path.join("x509", "ocsp", "resp-sha256.der"),
            ocsp.load_der_ocsp_response,
        )
        from cryptography.hazmat.backends.openssl.backend import backend

        issuer = _load_cert(
            os.path.join("x509", "letsencryptx3.pem"),
            x509.load_pem_x509_certificate,
            backend,
        )
        assert resp.response_status == ocsp.OCSPResponseStatus.SUCCESSFUL
        assert (
            resp.signature_algorithm_oid
            == x509.SignatureAlgorithmOID.RSA_WITH_SHA256
        )
        assert isinstance(resp.signature_hash_algorithm, hashes.SHA256)
        assert resp.signature == base64.b64decode(
            b"I9KUlyLV/2LbNCVu1BQphxdNlU/jBzXsPYVscPjW5E93pCrSO84GkIWoOJtqsnt"
            b"78DLcQPnF3W24NXGzSGKlSWfXIsyoXCxnBm0mIbD5ZMnKyXEnqSR33Z9He/A+ML"
            b"A8gbrDUipGNPosesenkKUnOtFIzEGv29hV5E6AMP2ORPVsVlTAZegPJFbbVIWc0"
            b"rZGFCXKxijDxtUtgWzBhpBAI50JbPHi+IVuaOe4aDJLYgZ0BIBNa6bDI+rScyoy"
            b"5U0DToV7SZn6CoJ3U19X7BHdYn6TLX0xi43eXuzBGzdHnSzmsc7r/DvkAKJm3vb"
            b"dVECXqe/gFlXJUBcZ25jhs70MUA=="
        )
        assert resp.tbs_response_bytes == base64.b64decode(
            b"MIHWoUwwSjELMAkGA1UEBhMCVVMxFjAUBgNVBAoTDUxldCdzIEVuY3J5cHQxIzA"
            b"hBgNVBAMTGkxldCdzIEVuY3J5cHQgQXV0aG9yaXR5IFgzGA8yMDE4MDgzMDExMT"
            b"UwMFowdTBzMEswCQYFKw4DAhoFAAQUfuZq53Kas/z4oiBkbBahLWBxCF0EFKhKa"
            b"mMEfd265tE5t6ZFZe/zqOyhAhIDHHh6fckClQB7xfIiCztSevCAABgPMjAxODA4"
            b"MzAxMTAwMDBaoBEYDzIwMTgwOTA2MTEwMDAwWg=="
        )
        issuer.public_key().verify(
            resp.signature,
            resp.tbs_response_bytes,
            PKCS1v15(),
            resp.signature_hash_algorithm,
        )
        assert resp.certificates == []
        assert resp.responder_key_hash is None
        assert resp.responder_name == issuer.subject
        assert resp.produced_at == datetime.datetime(2018, 8, 30, 11, 15)
        assert resp.certificate_status == ocsp.OCSPCertStatus.GOOD
        assert resp.revocation_time is None
        assert resp.revocation_reason is None
        assert resp.this_update == datetime.datetime(2018, 8, 30, 11, 0)
        assert resp.next_update == datetime.datetime(2018, 9, 6, 11, 0)
        assert resp.issuer_key_hash == (
            b"\xa8Jjc\x04}\xdd\xba\xe6\xd19\xb7\xa6Ee\xef\xf3\xa8\xec\xa1"
        )
        assert resp.issuer_name_hash == (
            b"~\xe6j\xe7r\x9a\xb3\xfc\xf8\xa2 dl\x16\xa1-`q\x08]"
        )
        assert isinstance(resp.hash_algorithm, hashes.SHA1)
        assert resp.serial_number == 271024907440004808294641238224534273948400
        assert len(resp.extensions) == 0

    def test_load_multi_valued_response(self):
        with pytest.raises(ValueError):
            _load_data(
                os.path.join("x509", "ocsp", "ocsp-army.deps.mil-resp.der"),
                ocsp.load_der_ocsp_response,
            )

    def test_load_unauthorized(self):
        resp = _load_data(
            os.path.join("x509", "ocsp", "resp-unauthorized.der"),
            ocsp.load_der_ocsp_response,
        )
        assert resp.response_status == ocsp.OCSPResponseStatus.UNAUTHORIZED
        with pytest.raises(ValueError):
            resp.signature_algorithm_oid
        with pytest.raises(ValueError):
            resp.signature_hash_algorithm
        with pytest.raises(ValueError):
            resp.signature
        with pytest.raises(ValueError):
            resp.tbs_response_bytes
        with pytest.raises(ValueError):
            resp.certificates
        with pytest.raises(ValueError):
            resp.responder_key_hash
        with pytest.raises(ValueError):
            resp.responder_name
        with pytest.raises(ValueError):
            resp.produced_at
        with pytest.raises(ValueError):
            resp.certificate_status
        with pytest.raises(ValueError):
            resp.revocation_time
        with pytest.raises(ValueError):
            resp.revocation_reason
        with pytest.raises(ValueError):
            resp.this_update
        with pytest.raises(ValueError):
            resp.next_update
        with pytest.raises(ValueError):
            resp.issuer_key_hash
        with pytest.raises(ValueError):
            resp.issuer_name_hash
        with pytest.raises(ValueError):
            resp.hash_algorithm
        with pytest.raises(ValueError):
            resp.serial_number
        with pytest.raises(ValueError):
            resp.extensions

    def test_load_revoked(self):
        resp = _load_data(
            os.path.join("x509", "ocsp", "resp-revoked.der"),
            ocsp.load_der_ocsp_response,
        )
        assert resp.certificate_status == ocsp.OCSPCertStatus.REVOKED
        assert resp.revocation_time == datetime.datetime(
            2016, 9, 2, 21, 28, 48
        )
        assert resp.revocation_reason is None

    def test_load_delegate_unknown_cert(self):
        resp = _load_data(
            os.path.join("x509", "ocsp", "resp-delegate-unknown-cert.der"),
            ocsp.load_der_ocsp_response,
        )
        assert len(resp.certificates) == 1
        assert isinstance(resp.certificates[0], x509.Certificate)
        assert resp.certificate_status == ocsp.OCSPCertStatus.UNKNOWN

    def test_load_invalid_signature_oid(self):
        resp = _load_data(
            os.path.join("x509", "ocsp", "resp-invalid-signature-oid.der"),
            ocsp.load_der_ocsp_response,
        )
        assert resp.signature_algorithm_oid == x509.ObjectIdentifier(
            "1.2.840.113549.1.1.2"
        )
        with pytest.raises(UnsupportedAlgorithm):
            resp.signature_hash_algorithm

    def test_unknown_hash_algorithm(self):
        resp = _load_data(
            os.path.join("x509", "ocsp", "resp-unknown-hash-alg.der"),
            ocsp.load_der_ocsp_response,
        )
        with pytest.raises(UnsupportedAlgorithm):
            resp.hash_algorithm

    def test_load_responder_key_hash(self):
        resp = _load_data(
            os.path.join("x509", "ocsp", "resp-responder-key-hash.der"),
            ocsp.load_der_ocsp_response,
        )
        assert resp.responder_name is None
        assert resp.responder_key_hash == (
            b"\x0f\x80a\x1c\x821a\xd5/(\xe7\x8dF8\xb4,\xe1\xc6\xd9\xe2"
        )

    def test_load_revoked_reason(self):
        resp = _load_data(
            os.path.join("x509", "ocsp", "resp-revoked-reason.der"),
            ocsp.load_der_ocsp_response,
        )
        assert resp.revocation_reason is x509.ReasonFlags.superseded

    def test_load_revoked_no_next_update(self):
        resp = _load_data(
            os.path.join("x509", "ocsp", "resp-revoked-no-next-update.der"),
            ocsp.load_der_ocsp_response,
        )
        assert resp.serial_number == 16160
        assert resp.next_update is None

    def test_response_extensions(self):
        resp = _load_data(
            os.path.join("x509", "ocsp", "resp-revoked-reason.der"),
            ocsp.load_der_ocsp_response,
        )
        assert len(resp.extensions) == 1
        ext = resp.extensions[0]
        assert ext.critical is False
        assert ext.value == x509.OCSPNonce(
            b'\x04\x105\x957\x9fa\x03\x83\x87\x89rW\x8f\xae\x99\xf7"'
        )

    def test_response_unknown_extension(self):
        resp = _load_data(
            os.path.join("x509", "ocsp", "resp-unknown-extension.der"),
            ocsp.load_der_ocsp_response,
        )
        assert len(resp.extensions) == 1
        ext = resp.extensions[0]
        assert ext.critical is False
        assert ext.value == x509.UnrecognizedExtension(
            x509.ObjectIdentifier("1.3.6.1.5.5.7.48.1.2.200"),
            b'\x04\x105\x957\x9fa\x03\x83\x87\x89rW\x8f\xae\x99\xf7"',
        )

    def test_serialize_reponse(self):
        resp_bytes = load_vectors_from_file(
            filename=os.path.join("x509", "ocsp", "resp-revoked.der"),
            loader=lambda data: data.read(),
            mode="rb",
        )
        resp = ocsp.load_der_ocsp_response(resp_bytes)
        assert resp.public_bytes(serialization.Encoding.DER) == resp_bytes

    def test_invalid_serialize_encoding(self):
        resp = _load_data(
            os.path.join("x509", "ocsp", "resp-revoked.der"),
            ocsp.load_der_ocsp_response,
        )
        with pytest.raises(ValueError):
            resp.public_bytes("invalid")
        with pytest.raises(ValueError):
            resp.public_bytes(serialization.Encoding.PEM)

    def test_single_extensions_sct(self, backend):
        resp = _load_data(
            os.path.join("x509", "ocsp", "resp-sct-extension.der"),
            ocsp.load_der_ocsp_response,
        )
        assert len(resp.single_extensions) == 1
        ext = resp.single_extensions[0]
        assert ext.oid == x509.ObjectIdentifier("1.3.6.1.4.1.11129.2.4.5")
        assert len(ext.value) == 4
        log_ids = [base64.b64encode(sct.log_id) for sct in ext.value]
        assert log_ids == [
            b"RJRlLrDuzq/EQAfYqP4owNrmgr7YyzG1P9MzlrW2gag=",
            b"b1N2rDHwMRnYmQCkURX/dxUcEdkCwQApBo2yCJo32RM=",
            b"u9nfvB+KcbWTlCOXqpJ7RzhXlQqrUugakJZkNo4e0YU=",
            b"7ku9t3XOYLrhQmkfq+GeZqMPfl+wctiDAMR7iXqo/cs=",
        ]

    def test_single_extensions(self, backend):
        resp = _load_data(
            os.path.join("x509", "ocsp", "resp-single-extension-reason.der"),
            ocsp.load_der_ocsp_response,
        )
        assert len(resp.single_extensions) == 1
        ext = resp.single_extensions[0]
        assert ext.oid == x509.CRLReason.oid
        assert ext.value == x509.CRLReason(x509.ReasonFlags.unspecified)

    def test_unknown_response_type(self):
        with pytest.raises(ValueError):
            _load_data(
                os.path.join(
                    "x509", "ocsp", "resp-response-type-unknown-oid.der"
                ),
                ocsp.load_der_ocsp_response,
            )

    def test_response_bytes_absent(self):
        with pytest.raises(ValueError):
            _load_data(
                os.path.join(
                    "x509", "ocsp", "resp-successful-no-response-bytes.der"
                ),
                ocsp.load_der_ocsp_response,
            )

    def test_unknown_response_status(self):
        with pytest.raises(ValueError):
            _load_data(
                os.path.join(
                    "x509", "ocsp", "resp-unknown-response-status.der"
                ),
                ocsp.load_der_ocsp_response,
            )


class TestOCSPEdDSA(object):
    @pytest.mark.supported(
        only_if=lambda backend: backend.ed25519_supported(),
        skip_message="Requires OpenSSL with Ed25519 support / OCSP",
    )
    def test_invalid_algorithm(self, backend):
        builder = ocsp.OCSPResponseBuilder()
        cert, issuer = _cert_and_issuer()
        private_key = ed25519.Ed25519PrivateKey.generate()
        root_cert, _ = _generate_root(private_key, None)
        current_time = datetime.datetime.utcnow().replace(microsecond=0)
        this_update = current_time - datetime.timedelta(days=1)
        next_update = this_update + datetime.timedelta(days=7)
        revoked_date = this_update - datetime.timedelta(days=300)
        builder = builder.responder_id(
            ocsp.OCSPResponderEncoding.NAME, root_cert
        ).add_response(
            cert,
            issuer,
            hashes.SHA1(),
            ocsp.OCSPCertStatus.REVOKED,
            this_update,
            next_update,
            revoked_date,
            x509.ReasonFlags.key_compromise,
        )
        with pytest.raises(ValueError):
            builder.sign(private_key, hashes.SHA256())

    @pytest.mark.supported(
        only_if=lambda backend: backend.ed25519_supported(),
        skip_message="Requires OpenSSL with Ed25519 support / OCSP",
    )
    def test_sign_ed25519(self, backend):
        builder = ocsp.OCSPResponseBuilder()
        cert, issuer = _cert_and_issuer()
        private_key = ed25519.Ed25519PrivateKey.generate()
        root_cert, _ = _generate_root(private_key, None)
        current_time = datetime.datetime.utcnow().replace(microsecond=0)
        this_update = current_time - datetime.timedelta(days=1)
        next_update = this_update + datetime.timedelta(days=7)
        revoked_date = this_update - datetime.timedelta(days=300)
        builder = builder.responder_id(
            ocsp.OCSPResponderEncoding.NAME, root_cert
        ).add_response(
            cert,
            issuer,
            hashes.SHA1(),
            ocsp.OCSPCertStatus.REVOKED,
            this_update,
            next_update,
            revoked_date,
            x509.ReasonFlags.key_compromise,
        )
        resp = builder.sign(private_key, None)
        assert resp.certificate_status == ocsp.OCSPCertStatus.REVOKED
        assert resp.revocation_time == revoked_date
        assert resp.revocation_reason is x509.ReasonFlags.key_compromise
        assert resp.this_update == this_update
        assert resp.next_update == next_update
        assert resp.signature_hash_algorithm is None
        assert (
            resp.signature_algorithm_oid == x509.SignatureAlgorithmOID.ED25519
        )
        private_key.public_key().verify(
            resp.signature, resp.tbs_response_bytes
        )

    @pytest.mark.supported(
        only_if=lambda backend: backend.ed448_supported(),
        skip_message="Requires OpenSSL with Ed448 support / OCSP",
    )
    def test_sign_ed448(self, backend):
        builder = ocsp.OCSPResponseBuilder()
        cert, issuer = _cert_and_issuer()
        private_key = ed448.Ed448PrivateKey.generate()
        root_cert, _ = _generate_root(private_key, None)
        current_time = datetime.datetime.utcnow().replace(microsecond=0)
        this_update = current_time - datetime.timedelta(days=1)
        next_update = this_update + datetime.timedelta(days=7)
        revoked_date = this_update - datetime.timedelta(days=300)
        builder = builder.responder_id(
            ocsp.OCSPResponderEncoding.NAME, root_cert
        ).add_response(
            cert,
            issuer,
            hashes.SHA1(),
            ocsp.OCSPCertStatus.REVOKED,
            this_update,
            next_update,
            revoked_date,
            x509.ReasonFlags.key_compromise,
        )
        resp = builder.sign(private_key, None)
        assert resp.certificate_status == ocsp.OCSPCertStatus.REVOKED
        assert resp.revocation_time == revoked_date
        assert resp.revocation_reason is x509.ReasonFlags.key_compromise
        assert resp.this_update == this_update
        assert resp.next_update == next_update
        assert resp.signature_hash_algorithm is None
        assert resp.signature_algorithm_oid == x509.SignatureAlgorithmOID.ED448
        private_key.public_key().verify(
            resp.signature, resp.tbs_response_bytes
        )<|MERGE_RESOLUTION|>--- conflicted
+++ resolved
@@ -805,12 +805,29 @@
                 ocsp.OCSPResponseStatus.SUCCESSFUL
             )
 
-<<<<<<< HEAD
     def test_sign_unknown_private_key(self, backend):
         builder = ocsp.OCSPResponseBuilder()
         cert, issuer = _cert_and_issuer()
         root_cert, _ = _generate_root()
-=======
+        current_time = datetime.datetime.utcnow().replace(microsecond=0)
+        this_update = current_time - datetime.timedelta(days=1)
+        next_update = this_update + datetime.timedelta(days=7)
+        builder = builder.responder_id(
+            ocsp.OCSPResponderEncoding.NAME, root_cert
+        ).add_response(
+            cert,
+            issuer,
+            hashes.SHA1(),
+            ocsp.OCSPCertStatus.GOOD,
+            this_update,
+            next_update,
+            None,
+            None,
+        )
+        with pytest.raises(TypeError):
+            builder.sign(object(), hashes.SHA256())  # type:ignore[arg-type]
+
+
     @pytest.mark.supported(
         only_if=lambda backend: backend.hash_supported(
             hashes.BLAKE2b(digest_size=64)
@@ -821,7 +838,6 @@
         builder = ocsp.OCSPResponseBuilder()
         cert, issuer = _cert_and_issuer()
         root_cert, private_key = _generate_root()
->>>>>>> 45d2d666
         current_time = datetime.datetime.utcnow().replace(microsecond=0)
         this_update = current_time - datetime.timedelta(days=1)
         next_update = this_update + datetime.timedelta(days=7)
@@ -838,13 +854,8 @@
             None,
         )
 
-<<<<<<< HEAD
-        with pytest.raises(TypeError):
-            builder.sign(object(), hashes.SHA256())  # type:ignore[arg-type]
-=======
         with pytest.raises(ValueError):
             builder.sign(private_key, hashes.BLAKE2b(digest_size=64))
->>>>>>> 45d2d666
 
 
 class TestSignedCertificateTimestampsExtension(object):

# Licensed under the Apache License, Version 2.0 (the "License");
# you may not use this file except in compliance with the License.
# You may obtain a copy of the License at
#
#    http://www.apache.org/licenses/LICENSE-2.0
#
# Unless required by applicable law or agreed to in writing, software
# distributed under the License is distributed on an "AS IS" BASIS,
# WITHOUT WARRANTIES OR CONDITIONS OF ANY KIND, either express or
# implied.
# See the License for the specific language governing permissions and
# limitations under the License.


from __future__ import absolute_import, division, print_function

import os
import textwrap

import pytest

from cryptography.exceptions import _Reasons
from cryptography.hazmat.primitives import interfaces
from cryptography.hazmat.primitives.asymmetric import ec
from cryptography.hazmat.primitives.serialization import (
    load_pem_pkcs8_private_key, load_pem_private_key, load_pem_public_key,
    load_pem_traditional_openssl_private_key
)


from .test_ec import _skip_curve_unsupported
from .utils import _check_rsa_private_numbers, load_vectors_from_file
from ...utils import raises_unsupported_algorithm


@pytest.mark.pem_serialization
class TestPEMSerialization(object):
    def test_load_pem_rsa_private_key(self, backend):
        key = load_vectors_from_file(
            os.path.join(
                "asymmetric", "Traditional_OpenSSL_Serialization", "key1.pem"),
            lambda pemfile: load_pem_private_key(
                pemfile.read().encode(), b"123456", backend
            )
        )

        assert key
        assert isinstance(key, interfaces.RSAPrivateKey)
        if isinstance(key, interfaces.RSAPrivateKeyWithNumbers):
            _check_rsa_private_numbers(key.private_numbers())

<<<<<<< HEAD
    def test_load_pem_rsa_public_key(self, backend):
        key = load_vectors_from_file(
            os.path.join("asymmetric", "PKCS8", "unencpkcs8.pub.pem"),
            lambda pemfile: load_pem_public_key(
                pemfile.read().encode(), backend
=======
    @pytest.mark.parametrize(
        ("key_file", "password"),
        [
            ("ec_private_key.pem", None),
            ("ec_private_key_encrypted.pem", b"123456"),
        ]
    )
    @pytest.mark.elliptic
    def test_load_pem_ec_private_key(self, key_file, password, backend):
        _skip_curve_unsupported(backend, ec.SECP256R1())
        key = load_vectors_from_file(
            os.path.join(
                "asymmetric", "PEM_Serialization", key_file),
            lambda pemfile: load_pem_private_key(
                pemfile.read().encode(), password, backend
>>>>>>> 7a5629a7
            )
        )

        assert key
<<<<<<< HEAD
        assert isinstance(key, interfaces.RSAPublicKey)
        if isinstance(key, interfaces.RSAPublicKeyWithNumbers):
            numbers = key.public_numbers()
            assert numbers.e == 65537

    def test_load_pem_dsa_public_key(self, backend):
        key = load_vectors_from_file(
            os.path.join("asymmetric", "PKCS8", "unenc-dsa-pkcs8.pub.pem"),
            lambda pemfile: load_pem_public_key(
                pemfile.read().encode(), backend
            )
        )

        assert key
        assert isinstance(key, interfaces.DSAPublicKey)
=======
        assert isinstance(key, interfaces.EllipticCurvePrivateKey)
>>>>>>> 7a5629a7


@pytest.mark.traditional_openssl_serialization
class TestTraditionalOpenSSLSerialization(object):
    @pytest.mark.parametrize(
        ("key_file", "password"),
        [
            ("key1.pem", b"123456"),
            ("key2.pem", b"a123456"),
            ("testrsa.pem", None),
            ("testrsa-encrypted.pem", b"password"),
        ]
    )
    def test_load_pem_rsa_private_key(self, key_file, password, backend):
        key = load_vectors_from_file(
            os.path.join(
                "asymmetric", "Traditional_OpenSSL_Serialization", key_file),
            lambda pemfile: load_pem_traditional_openssl_private_key(
                pemfile.read().encode(), password, backend
            )
        )

        assert key
        assert isinstance(key, interfaces.RSAPrivateKey)
        if isinstance(key, interfaces.RSAPrivateKeyWithNumbers):
            _check_rsa_private_numbers(key.private_numbers())

    @pytest.mark.parametrize(
        ("key_file", "password"),
        [
            ("dsa.1024.pem", None),
            ("dsa.2048.pem", None),
            ("dsa.3072.pem", None),
        ]
    )
    def test_load_pem_dsa_private_key(self, key_file, password, backend):
        key = load_vectors_from_file(
            os.path.join(
                "asymmetric", "Traditional_OpenSSL_Serialization", key_file),
            lambda pemfile: load_pem_traditional_openssl_private_key(
                pemfile.read().encode(), password, backend
            )
        )

        assert key
        assert isinstance(key, interfaces.DSAPrivateKey)

    def test_key1_pem_encrypted_values(self, backend):
        pkey = load_vectors_from_file(
            os.path.join(
                "asymmetric", "Traditional_OpenSSL_Serialization", "key1.pem"),
            lambda pemfile: load_pem_traditional_openssl_private_key(
                pemfile.read().encode(), b"123456", backend
            )
        )
        assert pkey

        numbers = pkey.private_numbers()
        assert numbers.p == int(
            "fb7d316fc51531b36d93adaefaf52db6ad5beb793d37c4cf9dfc1ddd17cfbafb",
            16
        )
        assert numbers.q == int(
            "df98264e646de9a0fbeab094e31caad5bc7adceaaae3c800ca0275dd4bb307f5",
            16
        )
        assert numbers.d == int(
            "db4848c36f478dd5d38f35ae519643b6b810d404bcb76c00e44015e56ca1cab0"
            "7bb7ae91f6b4b43fcfc82a47d7ed55b8c575152116994c2ce5325ec24313b911",
            16
        )
        assert numbers.dmp1 == int(
            "ce997f967192c2bcc3853186f1559fd355c190c58ddc15cbf5de9b6df954c727",
            16
        )
        assert numbers.dmq1 == int(
            "b018a57ab20ffaa3862435445d863369b852cf70a67c55058213e3fe10e3848d",
            16
        )
        assert numbers.iqmp == int(
            "6a8d830616924f5cf2d1bc1973f97fde6b63e052222ac7be06aa2532d10bac76",
            16
        )
        assert numbers.public_numbers.e == 65537
        assert numbers.public_numbers.n == int(
            "dba786074f2f0350ce1d99f5aed5b520cfe0deb5429ec8f2a88563763f566e77"
            "9814b7c310e5326edae31198eed439b845dd2db99eaa60f5c16a43f4be6bcf37",
            16
        )

    def test_unused_password(self, backend):
        key_file = os.path.join(
            "asymmetric", "Traditional_OpenSSL_Serialization", "testrsa.pem")
        password = b"this password will not be used"

        with pytest.raises(TypeError):
            load_vectors_from_file(
                key_file,
                lambda pemfile: load_pem_traditional_openssl_private_key(
                    pemfile.read().encode(), password, backend
                )
            )

    def test_wrong_password(self, backend):
        key_file = os.path.join(
            "asymmetric",
            "Traditional_OpenSSL_Serialization",
            "testrsa-encrypted.pem"
        )
        password = b"this password is wrong"

        with pytest.raises(ValueError):
            load_vectors_from_file(
                key_file,
                lambda pemfile: load_pem_traditional_openssl_private_key(
                    pemfile.read().encode(), password, backend
                )
            )

    @pytest.mark.parametrize("password", [None, b""])
    def test_missing_password(self, backend, password):
        key_file = os.path.join(
            "asymmetric",
            "Traditional_OpenSSL_Serialization",
            "testrsa-encrypted.pem"
        )

        with pytest.raises(TypeError):
            load_vectors_from_file(
                key_file,
                lambda pemfile: load_pem_traditional_openssl_private_key(
                    pemfile.read().encode(), password, backend
                )
            )

    def test_wrong_format(self, backend):
        key_data = b"---- NOT A KEY ----\n"

        with pytest.raises(ValueError):
            load_pem_traditional_openssl_private_key(
                key_data, None, backend
            )

        with pytest.raises(ValueError):
            load_pem_traditional_openssl_private_key(
                key_data, b"this password will not be used", backend
            )

    def test_corrupt_format(self, backend):
        # privkey.pem with a bunch of data missing.
        key_data = textwrap.dedent("""\
        -----BEGIN RSA PRIVATE KEY-----
        MIIBPAIBAAJBAKrbeqkuRk8VcRmWFmtP+LviMB3+6dizWW3DwaffznyHGAFwUJ/I
        Tv0XtbsCyl3QoyKGhrOAy3RvPK5M38iuXT0CAwEAAQJAZ3cnzaHXM/bxGaR5CR1R
        rD1qFBAVfoQFiOH9uPJgMaoAuoQEisPHVcZDKcOv4wEg6/TInAIXBnEigtqvRzuy
        mvcpHZwQJdmdHHkGKAs37Dfxi67HbkUCIQCeZGliHXFa071Fp06ZeWlR2ADonTZz
        rJBhdTe0v5pCeQIhAIZfkiGgGBX4cIuuckzEm43g9WMUjxP/0GlK39vIyihxAiEA
        mymehFRT0MvqW5xAKAx7Pgkt8HVKwVhc2LwGKHE0DZM=
        -----END RSA PRIVATE KEY-----
        """).encode()

        with pytest.raises(ValueError):
            load_pem_traditional_openssl_private_key(
                key_data, None, backend
            )

        with pytest.raises(ValueError):
            load_pem_traditional_openssl_private_key(
                key_data, b"this password will not be used", backend
            )

    def test_encrypted_corrupt_format(self, backend):
        # privkey.pem with a single bit flipped
        key_data = textwrap.dedent("""\
        -----BEGIN RSA PRIVATE KEY-----
        Proc-Type: <,ENCRYPTED
        DEK-Info: AES-128-CBC,5E22A2BD85A653FB7A3ED20DE84F54CD

        hAqtb5ZkTMGcs4BBDQ1SKZzdQThWRDzEDxM3qBfjvYa35KxZ54aic013mW/lwj2I
        v5bbpOjrHYHNAiZYZ7RNb+ztbF6F/g5PA5g7mFwEq+LFBY0InIplYBSv9QtE+lot
        Dy4AlZa/+NzJwgdKDb+JVfk5SddyD4ywnyeORnMPy4xXKvjXwmW+iLibZVKsjIgw
        H8hSxcD+FhWyJm9h9uLtmpuqhQo0jTUYpnTezZx2xeVPB53Ev7YCxR9Nsgj5GsVf
        9Z/hqLB7IFgM3pa0z3PQeUIZF/cEf72fISWIOBwwkzVrPUkXWfbuWeJXQXSs3amE
        5A295jD9BQp9CY0nNFSsy+qiXWToq2xT3y5zVNEStmN0SCGNaIlUnJzL9IHW+oMI
        kPmXZMnAYBWeeCF1gf3J3aE5lZInegHNfEI0+J0LazC2aNU5Dg/BNqrmRqKWEIo/
        -----END RSA PRIVATE KEY-----
        """).encode()

        password = b"this password is wrong"

        with pytest.raises(ValueError):
            load_pem_traditional_openssl_private_key(
                key_data, None, backend
            )

        with pytest.raises(ValueError):
            load_pem_traditional_openssl_private_key(
                key_data, password, backend
            )

    def test_unsupported_key_encryption(self, backend):
        key_data = textwrap.dedent("""\
        -----BEGIN RSA PRIVATE KEY-----
        Proc-Type: 4,ENCRYPTED
        DEK-Info: FAKE-123,5E22A2BD85A653FB7A3ED20DE84F54CD

        hAqtb5ZkTMGcs4BBDQ1SKZzdQThWRDzEDxM3qBfjvYa35KxZ54aic013mW/lwj2I
        v5bbpOjrHYHNAiZYZ7RNb+ztbF6F/g5PA5g7mFwEq+LFBY0InIplYBSv9QtE+lot
        Dy4AlZa/+NzJwgdKDb+JVfk5SddyD4ywnyeORnMPy4xXKvjXwmW+iLibZVKsjIgw
        H8hSxcD+FhWyJm9h9uLtmpuqhQo0jTUYpnTezZx2xeVPB53Ev7YCxR9Nsgj5GsVf
        9Z/hqLB7IFgM3pa0z3PQeUIZF/cEf72fISWIOBwwkzVrPUkXWfbuWeJXQXSs3amE
        5A295jD9BQp9CY0nNFSsy+qiXWToq2xT3y5zVNEStmN0SCGNaIlUnJzL9IHW+oMI
        kPmXZMnAYBWeeCF1gf3J3aE5lZInegHNfEI0+J0LazC2aNU5Dg/BNqrmRqKWEIo/
        -----END RSA PRIVATE KEY-----
        """).encode()

        password = b"password"

        with raises_unsupported_algorithm(_Reasons.UNSUPPORTED_CIPHER):
            load_pem_traditional_openssl_private_key(
                key_data, password, backend
            )


@pytest.mark.pkcs8_serialization
class TestPKCS8Serialization(object):
    @pytest.mark.parametrize(
        ("key_file", "password"),
        [
            ("unencpkcs8.pem", None),
            ("encpkcs8.pem", b"foobar"),
            ("enc2pkcs8.pem", b"baz"),
            ("pkcs12_s2k_pem-X_9607.pem", b"123456"),
            ("pkcs12_s2k_pem-X_9671.pem", b"123456"),
            ("pkcs12_s2k_pem-X_9925.pem", b"123456"),
            ("pkcs12_s2k_pem-X_9926.pem", b"123456"),
            ("pkcs12_s2k_pem-X_9927.pem", b"123456"),
            ("pkcs12_s2k_pem-X_9928.pem", b"123456"),
            ("pkcs12_s2k_pem-X_9929.pem", b"123456"),
            ("pkcs12_s2k_pem-X_9930.pem", b"123456"),
            ("pkcs12_s2k_pem-X_9931.pem", b"123456"),
            ("pkcs12_s2k_pem-X_9932.pem", b"123456"),
        ]
    )
    def test_load_pem_rsa_private_key(self, key_file, password, backend):
        key = load_vectors_from_file(
            os.path.join(
                "asymmetric", "PKCS8", key_file),
            lambda pemfile: load_pem_pkcs8_private_key(
                pemfile.read().encode(), password, backend
            )
        )

        assert key
        assert isinstance(key, interfaces.RSAPrivateKey)
        if isinstance(key, interfaces.RSAPrivateKeyWithNumbers):
            _check_rsa_private_numbers(key.private_numbers())

    @pytest.mark.parametrize(
        ("key_file", "password"),
        [
            ("ec_private_key.pem", None),
            ("ec_private_key_encrypted.pem", b"123456"),
        ]
    )
    @pytest.mark.elliptic
    def test_load_pem_ec_private_key(self, key_file, password, backend):
        _skip_curve_unsupported(backend, ec.SECP256R1())
        key = load_vectors_from_file(
            os.path.join(
                "asymmetric", "PKCS8", key_file),
            lambda pemfile: load_pem_pkcs8_private_key(
                pemfile.read().encode(), password, backend
            )
        )
        assert key
        assert isinstance(key, interfaces.EllipticCurvePrivateKey)

    def test_unused_password(self, backend):
        key_file = os.path.join(
            "asymmetric", "PKCS8", "unencpkcs8.pem")
        password = b"this password will not be used"

        with pytest.raises(TypeError):
            load_vectors_from_file(
                key_file,
                lambda pemfile: load_pem_pkcs8_private_key(
                    pemfile.read().encode(), password, backend
                )
            )

    def test_wrong_password(self, backend):
        key_file = os.path.join(
            "asymmetric", "PKCS8", "encpkcs8.pem")
        password = b"this password is wrong"

        with pytest.raises(ValueError):
            load_vectors_from_file(
                key_file,
                lambda pemfile: load_pem_pkcs8_private_key(
                    pemfile.read().encode(), password, backend
                )
            )

    @pytest.mark.parametrize("password", [None, b""])
    def test_missing_password(self, backend, password):
        key_file = os.path.join(
            "asymmetric",
            "PKCS8",
            "encpkcs8.pem"
        )

        with pytest.raises(TypeError):
            load_vectors_from_file(
                key_file,
                lambda pemfile: load_pem_pkcs8_private_key(
                    pemfile.read().encode(), password, backend
                )
            )

    def test_wrong_format(self, backend):
        key_data = b"---- NOT A KEY ----\n"

        with pytest.raises(ValueError):
            load_pem_pkcs8_private_key(
                key_data, None, backend
            )

        with pytest.raises(ValueError):
            load_pem_pkcs8_private_key(
                key_data, b"this password will not be used", backend
            )

    def test_corrupt_format(self, backend):
        # unencpkcs8.pem with a bunch of data missing.
        key_data = textwrap.dedent("""\
        -----BEGIN PRIVATE KEY-----
        MIICdQIBADALBgkqhkiG9w0BAQEEggJhMIICXQIBAAKBgQC7JHoJfg6yNzLMOWet
        8Z49a4KD0dCspMAYvo2YAMB7/wdEycocujbhJ2n/seONi+5XqTqqFkM5VBl8rmkk
        FPZk/7x0xmdsTPECSWnHK+HhoaNDFPR3j8jQhVo1laxiqcEhAHegi5cwtFosuJAv
        FiRC0Cgz+frQPFQEBsAV9RuasyQxqzxrR0Ow0qncBeGBWbYE6WZhqtcLAI895b+i
        +F4lbB4iD7T9QeIDMU/aIMXA81UO4cns1z4qDAHKeyLLrPQrJ/B4X7XC+egUWm5+
        hr1qmyAMusyXIBECQQDJWZ8piluf4yrYfsJAn6hF5T4RjTztbqvO0GVG2McHY7Uj
        NPSffhzHx/ll0fQEQji+OgydCCX8o3HZrgw5YfSJAkEA7e+rqdU5nO5ZG//PSEQb
        tjLnRiTzBH/elQhtdZ5nF7pcpNTi4k13zutmKcWW4GK75azcRGJUhu1kDM7QYAOd
        SQJAVNkYcifkvna7GmooL5VYEsQsqLbM4v0NF2TIGNfG3z1MGp75KrC5LhL97MNR
        we2p/bd2k0HYyCKUGnf2nMPDiQJBAI75pwittSoE240EobUGIDTSz8CJsXIxuDmL
        z+KOpdpPRR5TQmbEMEspjsFpFymMiuYPgmihQbO2cJl1qScY5OkCQQCJ6m5tcN8l
        Xxg/SNpjEIv+qAyUD96XVlOJlOIeLHQ8kYE0C6ZA+MsqYIzgAreJk88Yn0lU/X0/
        mu/UpE/BRZmR
        -----END PRIVATE KEY-----
        """).encode()

        with pytest.raises(ValueError):
            load_pem_pkcs8_private_key(
                key_data, None, backend
            )

        with pytest.raises(ValueError):
            load_pem_pkcs8_private_key(
                key_data, b"this password will not be used", backend
            )

    def test_encrypted_corrupt_format(self, backend):
        # encpkcs8.pem with some bits flipped.
        key_data = textwrap.dedent("""\
        -----BEGIN ENCRYPTED PRIVATE KEY-----
        MIICojAcBgoqhkiG9w0BDAEDMA4ECHK0M0+QuEL9AgIBIcSCAoDRq+KRY+0XP0tO
        lwBTzViiXSXoyNnKAZKt5r5K/fGNntv22g/1s/ZNCetrqsJDC5eMUPPacz06jFq/
        Ipsep4/OgjQ9UAOzXNrWEoNyrHnWDo7usgD3CW0mKyqER4+wG0adVMbt3N+CJHGB
        85jzRmQTfkdx1rSWeSx+XyswHn8ER4+hQ+omKWMVm7AFkjjmP/KnhUnLT98J8rhU
        ArQoFPHz/6HVkypFccNaPPNg6IA4aS2A+TU9vJYOaXSVfFB2yf99hfYYzC+ukmuU
        5Lun0cysK5s/5uSwDueUmDQKspnaNyiaMGDxvw8hilJc7vg0fGObfnbIpizhxJwq
        gKBfR7Zt0Hv8OYi1He4MehfMGdbHskztF+yQ40LplBGXQrvAqpU4zShga1BoQ98T
        0ekbBmqj7hg47VFsppXR7DKhx7G7rpMmdKbFhAZVCjae7rRGpUtD52cpFdPhMyAX
        huhMkoczwUW8B/rM4272lkHo6Br0yk/TQfTEGkvryflNVu6lniPTV151WV5U1M3o
        3G3a44eDyt7Ln+WSOpWtbPQMTrpKhur6WXgJvrpa/m02oOGdvOlDsoOCgavgQMWg
        7xKKL7620pHl7p7f/8tlE8q6vLXVvyNtAOgt/JAr2rgvrHaZSzDE0DwgCjBXEm+7
        cVMVNkHod7bLQefVanVtWqPzbmr8f7gKeuGwWSG9oew/lN2hxcLEPJHAQlnLgx3P
        0GdGjK9NvwA0EP2gYIeE4+UtSder7xQ7bVh25VB20R4TTIIs4aXXCVOoQPagnzaT
        6JLgl8FrvdfjHwIvmSOO1YMNmILBq000Q8WDqyErBDs4hsvtO6VQ4LeqJj6gClX3
        qeJNaJFu
        -----END ENCRYPTED PRIVATE KEY-----
        """).encode()

        password = b"this password is wrong"

        with pytest.raises(ValueError):
            load_pem_pkcs8_private_key(
                key_data, None, backend
            )

        with pytest.raises(ValueError):
            load_pem_pkcs8_private_key(
                key_data, password, backend
            )

    def test_key1_pem_encrypted_values(self, backend):
        pkey = load_vectors_from_file(
            os.path.join(
                "asymmetric", "PKCS8", "encpkcs8.pem"),
            lambda pemfile: load_pem_pkcs8_private_key(
                pemfile.read().encode(), b"foobar", backend
            )
        )
        assert pkey

        numbers = pkey.private_numbers()

        assert numbers.public_numbers.n == int(
            "00beec64d6db5760ac2fd4c971145641b9bd7f5c56558ece608795c79807"
            "376a7fe5b19f95b35ca358ea5c8abd7ae051d49cd2f1e45969a1ae945460"
            "3c14b278664a0e414ebc8913acb6203626985525e17a600611b028542dd0"
            "562aad787fb4f1650aa318cdcff751e1b187cbf6785fbe164e9809491b95"
            "dd68480567c99b1a57", 16
        )

        assert numbers.public_numbers.e == 65537

        assert numbers.d == int(
            "0cfe316e9dc6b8817f4fcfd5ae38a0886f68f773b8a6db4c9e6d8703c599"
            "f3d9785c3a2c09e4c8090909fb3721e19a3009ec21221523a729265707a5"
            "8f13063671c42a4096cad378ef2510cb59e23071489d8893ac4934dd149f"
            "34f2d094bea57f1c8027c3a77248ac9b91218737d0c3c3dfa7d7829e6977"
            "cf7d995688c86c81", 16
        )

        assert numbers.p == int(
            "00db122ac857b2c0437d7616daa98e597bb75ca9ad3a47a70bec10c10036"
            "03328794b225c8e3eee6ffd3fd6d2253d28e071fe27d629ab072faa14377"
            "ce6118cb67", 16
        )

        assert numbers.q == int(
            "00df1b8aa8506fcbbbb9d00257f2975e38b33d2698fd0f37e82d7ef38c56"
            "f21b6ced63c825383782a7115cfcc093300987dbd2853b518d1c8f26382a"
            "2d2586d391", 16
        )

        assert numbers.dmp1 == int(
            "00be18aca13e60712fdf5daa85421eb10d86d654b269e1255656194fb0c4"
            "2dd01a1070ea12c19f5c39e09587af02f7b1a1030d016a9ffabf3b36d699"
            "ceaf38d9bf", 16
        )

        assert numbers.dmq1 == int(
            "71aa8978f90a0c050744b77cf1263725b203ac9f730606d8ae1d289dce4a"
            "28b8d534e9ea347aeb808c73107e583eb80c546d2bddadcdb3c82693a4c1"
            "3d863451", 16
        )

        assert numbers.iqmp == int(
            "136b7b1afac6e6279f71b24217b7083485a5e827d156024609dae39d48a6"
            "bdb55af2f062cc4a3b077434e6fffad5faa29a2b5dba2bed3e4621e478c0"
            "97ccfe7f", 16
        )

    @pytest.mark.parametrize(
        ("key_file", "password"),
        [
            ("unenc-dsa-pkcs8.pem", None),
        ]
    )
    def test_load_pem_dsa_private_key(self, key_file, password, backend):
        key = load_vectors_from_file(
            os.path.join(
                "asymmetric", "PKCS8", key_file),
            lambda pemfile: load_pem_traditional_openssl_private_key(
                pemfile.read().encode(), password, backend
            )
        )
        assert key
        assert isinstance(key, interfaces.DSAPrivateKey)

        params = key.parameters()
        assert isinstance(params, interfaces.DSAParameters)

        if isinstance(params, interfaces.DSAParametersWithNumbers):
            num = key.private_numbers()
            pub = num.public_numbers
            parameter_numbers = pub.parameter_numbers
            assert num.x == int("00a535a8e1d0d91beafc8bee1d9b2a3a8de3311203",
                                16)
            assert pub.y == int(
                "2b260ea97dc6a12ae932c640e7df3d8ff04a8a05a0324f8d5f1b23f15fa1"
                "70ff3f42061124eff2586cb11b49a82dcdc1b90fc6a84fb10109cb67db5d"
                "2da971aeaf17be5e37284563e4c64d9e5fc8480258b319f0de29d54d8350"
                "70d9e287914d77df81491f4423b62da984eb3f45eb2a29fcea5dae525ac6"
                "ab6bcce04bfdf5b6",
                16
            )

            assert parameter_numbers.p == int(
                "00aa0930cc145825221caffa28ac2894196a27833de5ec21270791689420"
                "7774a2e7b238b0d36f1b2499a2c2585083eb01432924418d867faa212dd1"
                "071d4dceb2782794ad393cc08a4d4ada7f68d6e839a5fcd34b4e402d82cb"
                "8a8cb40fec31911bf9bd360b034caacb4c5e947992573c9e90099c1b0f05"
                "940cabe5d2de49a167",
                16
            )

            assert parameter_numbers.q == int(
                "00adc0e869b36f0ac013a681fdf4d4899d69820451", 16)

            assert parameter_numbers.g == int(
                "008c6b4589afa53a4d1048bfc346d1f386ca75521ccf72ddaa251286880e"
                "e13201ff48890bbfc33d79bacaec71e7a778507bd5f1a66422e39415be03"
                "e71141ba324f5b93131929182c88a9fa4062836066cebe74b5c6690c7d10"
                "1106c240ab7ebd54e4e3301fd086ce6adac922fb2713a2b0887cba13b9bc"
                "68ce5cfff241cd3246",
                16
            )

    @pytest.mark.parametrize(
        ("key_file", "password"),
        [
            ("bad-oid-dsa-key.pem", None),
        ]
    )
    def test_load_bad_oid_key(self, key_file, password, backend):
        with raises_unsupported_algorithm(
            _Reasons.UNSUPPORTED_PUBLIC_KEY_ALGORITHM
        ):
            load_vectors_from_file(
                os.path.join(
                    "asymmetric", "PKCS8", key_file),
                lambda pemfile: load_pem_traditional_openssl_private_key(
                    pemfile.read().encode(), password, backend
                )
            )

    @pytest.mark.parametrize(
        ("key_file", "password"),
        [
            ("bad-encryption-oid.pem", b"password"),
        ]
    )
    def test_load_bad_encryption_oid_key(self, key_file, password, backend):
        with raises_unsupported_algorithm(_Reasons.UNSUPPORTED_CIPHER):
            load_vectors_from_file(
                os.path.join(
                    "asymmetric", "PKCS8", key_file),
                lambda pemfile: load_pem_traditional_openssl_private_key(
                    pemfile.read().encode(), password, backend
                )
            )<|MERGE_RESOLUTION|>--- conflicted
+++ resolved
@@ -49,34 +49,34 @@
         if isinstance(key, interfaces.RSAPrivateKeyWithNumbers):
             _check_rsa_private_numbers(key.private_numbers())
 
-<<<<<<< HEAD
+    @pytest.mark.parametrize(
+        ("key_file", "password"),
+        [
+            ("ec_private_key.pem", None),
+            ("ec_private_key_encrypted.pem", b"123456"),
+        ]
+    )
+    @pytest.mark.elliptic
+    def test_load_pem_ec_private_key(self, key_file, password, backend):
+        _skip_curve_unsupported(backend, ec.SECP256R1())
+        key = load_vectors_from_file(
+            os.path.join(
+                "asymmetric", "PEM_Serialization", key_file),
+            lambda pemfile: load_pem_private_key(
+                pemfile.read().encode(), password, backend
+            )
+        )
+        assert isinstance(key, interfaces.EllipticCurvePrivateKey)
+
     def test_load_pem_rsa_public_key(self, backend):
         key = load_vectors_from_file(
             os.path.join("asymmetric", "PKCS8", "unencpkcs8.pub.pem"),
             lambda pemfile: load_pem_public_key(
                 pemfile.read().encode(), backend
-=======
-    @pytest.mark.parametrize(
-        ("key_file", "password"),
-        [
-            ("ec_private_key.pem", None),
-            ("ec_private_key_encrypted.pem", b"123456"),
-        ]
-    )
-    @pytest.mark.elliptic
-    def test_load_pem_ec_private_key(self, key_file, password, backend):
-        _skip_curve_unsupported(backend, ec.SECP256R1())
-        key = load_vectors_from_file(
-            os.path.join(
-                "asymmetric", "PEM_Serialization", key_file),
-            lambda pemfile: load_pem_private_key(
-                pemfile.read().encode(), password, backend
->>>>>>> 7a5629a7
-            )
-        )
-
-        assert key
-<<<<<<< HEAD
+            )
+        )
+
+        assert key
         assert isinstance(key, interfaces.RSAPublicKey)
         if isinstance(key, interfaces.RSAPublicKeyWithNumbers):
             numbers = key.public_numbers()
@@ -92,9 +92,6 @@
 
         assert key
         assert isinstance(key, interfaces.DSAPublicKey)
-=======
-        assert isinstance(key, interfaces.EllipticCurvePrivateKey)
->>>>>>> 7a5629a7
 
 
 @pytest.mark.traditional_openssl_serialization

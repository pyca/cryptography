# This file is dual licensed under the terms of the Apache License, Version
# 2.0, and the BSD License. See the LICENSE file in the root of this repository
# for complete details.


import typing

from cryptography.hazmat._types import (
    _PRIVATE_KEY_TYPES,
    _PUBLIC_KEY_TYPES,
)
from cryptography.hazmat.backends import _get_backend
from cryptography.hazmat.backends.interfaces import Backend
from cryptography.hazmat.primitives.asymmetric import dh


def load_pem_private_key(
    data: bytes,
    password: typing.Optional[bytes],
    backend: typing.Optional[Backend] = None,
) -> _PRIVATE_KEY_TYPES:
    backend = _get_backend(backend)
    return backend.load_pem_private_key(data, password)


def load_pem_public_key(
    data: bytes, backend: typing.Optional[Backend] = None
) -> _PUBLIC_KEY_TYPES:
    backend = _get_backend(backend)
    return backend.load_pem_public_key(data)


<<<<<<< HEAD
def load_pem_parameters(
    data: bytes, backend: typing.Optional[Backend] = None
) -> "dh.DHParameters":
=======
def load_pem_parameters(data: bytes, backend=None) -> "dh.DHParameters":
>>>>>>> 75b002ae
    backend = _get_backend(backend)
    return backend.load_pem_parameters(data)


def load_der_private_key(
    data: bytes,
    password: typing.Optional[bytes],
    backend: typing.Optional[Backend] = None,
) -> _PRIVATE_KEY_TYPES:
    backend = _get_backend(backend)
    return backend.load_der_private_key(data, password)


def load_der_public_key(
    data: bytes, backend: typing.Optional[Backend] = None
) -> _PUBLIC_KEY_TYPES:
    backend = _get_backend(backend)
    return backend.load_der_public_key(data)


<<<<<<< HEAD
def load_der_parameters(
    data: bytes, backend: typing.Optional[Backend] = None
) -> "dh.DHParameters":
=======
def load_der_parameters(data: bytes, backend=None) -> "dh.DHParameters":
>>>>>>> 75b002ae
    backend = _get_backend(backend)
    return backend.load_der_parameters(data)<|MERGE_RESOLUTION|>--- conflicted
+++ resolved
@@ -30,13 +30,13 @@
     return backend.load_pem_public_key(data)
 
 
-<<<<<<< HEAD
+  <<<<<<< circleci-project-setup
 def load_pem_parameters(
     data: bytes, backend: typing.Optional[Backend] = None
 ) -> "dh.DHParameters":
-=======
+  =======
 def load_pem_parameters(data: bytes, backend=None) -> "dh.DHParameters":
->>>>>>> 75b002ae
+  >>>>>>> 3.4.x
     backend = _get_backend(backend)
     return backend.load_pem_parameters(data)
 
@@ -57,12 +57,12 @@
     return backend.load_der_public_key(data)
 
 
-<<<<<<< HEAD
+  <<<<<<< circleci-project-setup
 def load_der_parameters(
     data: bytes, backend: typing.Optional[Backend] = None
 ) -> "dh.DHParameters":
-=======
+  =======
 def load_der_parameters(data: bytes, backend=None) -> "dh.DHParameters":
->>>>>>> 75b002ae
+  >>>>>>> 3.4.x
     backend = _get_backend(backend)
     return backend.load_der_parameters(data)
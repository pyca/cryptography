--- conflicted
+++ resolved
@@ -214,40 +214,9 @@
                 )
             )
 
-
-def _verify_openssl_version(version):
-    if version < 0x10000000:
-        if os.environ.get("CRYPTOGRAPHY_ALLOW_OPENSSL_098"):
-            warnings.warn(
-                "OpenSSL version 0.9.8 is no longer supported by the OpenSSL "
-                "project, please upgrade. The next version of cryptography "
-                "will completely remove support for it.",
-                DeprecationWarning
-            )
-        else:
-            raise RuntimeError(
-                "You are linking against OpenSSL 0.9.8, which is no longer "
-                "support by the OpenSSL project. You need to upgrade to a "
-                "newer version of OpenSSL."
-            )
-    elif version < 0x10001000:
-        warnings.warn(
-            "OpenSSL versions less than 1.0.1 are no longer supported by the "
-            "OpenSSL project, please upgrade. A future version of "
-            "cryptography will drop support for these versions of OpenSSL.",
-            DeprecationWarning
-        )
-
-
 # OpenSSL is not thread safe until the locks are initialized. We call this
 # method in module scope so that it executes with the import lock. On
 # Pythons < 3.4 this import lock is a global lock, which can prevent a race
 # condition registering the OpenSSL locks. On Python 3.4+ the import lock
 # is per module so this approach will not work.
-<<<<<<< HEAD
-Binding.init_static_locks()
-=======
-Binding.init_static_locks()
-
-_verify_openssl_version(Binding.lib.SSLeay())
->>>>>>> af1b58c2
+Binding.init_static_locks()
// This file is dual licensed under the terms of the Apache License, Version
// 2.0, and the BSD License. See the LICENSE file in the root of this repository
// for complete details.

#[cfg(CRYPTOGRAPHY_OPENSSL_320_OR_GREATER)]
use base64::engine::general_purpose::STANDARD_NO_PAD;
#[cfg(CRYPTOGRAPHY_OPENSSL_320_OR_GREATER)]
use base64::engine::Engine;
use cryptography_crypto::constant_time;
use pyo3::types::{PyAnyMethods, PyBytesMethods};

use crate::backend::hashes;
use crate::backend::hmac::Hmac;
use crate::buf::{CffiBuf, CffiMutBuf};
use crate::error::{CryptographyError, CryptographyResult};
use crate::exceptions;

// NO-COVERAGE-START
#[pyo3::pyclass(
    module = "cryptography.hazmat.primitives.kdf.pbkdf2",
    name = "PBKDF2HMAC"
)]
// NO-COVERAGE-END
struct Pbkdf2Hmac {
    md: openssl::hash::MessageDigest,
    salt: pyo3::Py<pyo3::types::PyBytes>,
    iterations: usize,
    length: usize,
    used: bool,
}

impl Pbkdf2Hmac {
    fn derive_into_buffer(
        &mut self,
        py: pyo3::Python<'_>,
        key_material: &[u8],
        output: &mut [u8],
    ) -> CryptographyResult<usize> {
        if self.used {
            return Err(exceptions::already_finalized_error());
        }
        self.used = true;

        if output.len() != self.length {
            return Err(CryptographyError::from(
                pyo3::exceptions::PyValueError::new_err(format!(
                    "buffer must be {} bytes",
                    self.length
                )),
            ));
        }

        openssl::pkcs5::pbkdf2_hmac(
            key_material,
            self.salt.as_bytes(py),
            self.iterations,
            self.md,
            output,
        )
        .unwrap();

        Ok(self.length)
    }
}

#[pyo3::pymethods]
impl Pbkdf2Hmac {
    #[new]
    #[pyo3(signature = (algorithm, length, salt, iterations, backend=None))]
    fn new(
        py: pyo3::Python<'_>,
        algorithm: pyo3::Bound<'_, pyo3::PyAny>,
        length: usize,
        salt: pyo3::Py<pyo3::types::PyBytes>,
        iterations: usize,
        backend: Option<pyo3::Bound<'_, pyo3::PyAny>>,
    ) -> CryptographyResult<Self> {
        _ = backend;
        let md = hashes::message_digest_from_algorithm(py, &algorithm)?;

        Ok(Pbkdf2Hmac {
            md,
            salt,
            iterations,
            length,
            used: false,
        })
    }

    fn derive_into(
        &mut self,
        py: pyo3::Python<'_>,
        key_material: CffiBuf<'_>,
        mut buf: CffiMutBuf<'_>,
    ) -> CryptographyResult<usize> {
        self.derive_into_buffer(py, key_material.as_bytes(), buf.as_mut_bytes())
    }

    fn derive<'p>(
        &mut self,
        py: pyo3::Python<'p>,
        key_material: CffiBuf<'_>,
    ) -> CryptographyResult<pyo3::Bound<'p, pyo3::types::PyBytes>> {
        Ok(pyo3::types::PyBytes::new_with(py, self.length, |output| {
            self.derive_into_buffer(py, key_material.as_bytes(), output)?;
            Ok(())
        })?)
    }

    fn verify(
        &mut self,
        py: pyo3::Python<'_>,
        key_material: CffiBuf<'_>,
        expected_key: CffiBuf<'_>,
    ) -> CryptographyResult<()> {
        let actual = self.derive(py, key_material)?;
        let actual_bytes = actual.as_bytes();
        let expected_bytes = expected_key.as_bytes();

        if !constant_time::bytes_eq(actual_bytes, expected_bytes) {
            return Err(CryptographyError::from(exceptions::InvalidKey::new_err(
                "Keys do not match.",
            )));
        }

        Ok(())
    }
}

#[pyo3::pyclass(module = "cryptography.hazmat.primitives.kdf.scrypt")]
struct Scrypt {
    #[cfg(not(CRYPTOGRAPHY_IS_LIBRESSL))]
    salt: pyo3::Py<pyo3::types::PyBytes>,
    #[cfg(not(CRYPTOGRAPHY_IS_LIBRESSL))]
    length: usize,
    #[cfg(not(CRYPTOGRAPHY_IS_LIBRESSL))]
    n: u64,
    #[cfg(not(CRYPTOGRAPHY_IS_LIBRESSL))]
    r: u64,
    #[cfg(not(CRYPTOGRAPHY_IS_LIBRESSL))]
    p: u64,

    #[cfg(not(CRYPTOGRAPHY_IS_LIBRESSL))]
    used: bool,
}

impl Scrypt {
    #[cfg(not(CRYPTOGRAPHY_IS_LIBRESSL))]
    fn derive_into_buffer(
        &mut self,
        py: pyo3::Python<'_>,
        key_material: &[u8],
        output: &mut [u8],
    ) -> CryptographyResult<usize> {
        if self.used {
            return Err(exceptions::already_finalized_error());
        }
        self.used = true;

        if output.len() != self.length {
            return Err(CryptographyError::from(
                pyo3::exceptions::PyValueError::new_err(format!(
                    "buffer must be {} bytes",
                    self.length
                )),
            ));
        }

        openssl::pkcs5::scrypt(
            key_material,
            self.salt.as_bytes(py),
            self.n,
            self.r,
            self.p,
            (usize::MAX / 2).try_into().unwrap(),
            output,
        )
        .map_err(|_| {
            // memory required formula explained here:
            // https://blog.filippo.io/the-scrypt-parameters/
            let min_memory = 128 * self.n * self.r / (1024 * 1024);
            CryptographyError::from(pyo3::exceptions::PyMemoryError::new_err(format!(
                "Not enough memory to derive key. These parameters require {min_memory}MB of memory."
            )))
        })?;

        Ok(self.length)
    }
}

#[pyo3::pymethods]
impl Scrypt {
    #[new]
    #[pyo3(signature = (salt, length, n, r, p, backend=None))]
    fn new(
        salt: pyo3::Py<pyo3::types::PyBytes>,
        length: usize,
        n: u64,
        r: u64,
        p: u64,
        backend: Option<pyo3::Bound<'_, pyo3::PyAny>>,
    ) -> CryptographyResult<Self> {
        _ = backend;

        cfg_if::cfg_if! {
            if #[cfg(CRYPTOGRAPHY_IS_LIBRESSL)] {
                _ = salt;
                _ = length;
                _ = n;
                _ = r;
                _ = p;

                Err(CryptographyError::from(
                    exceptions::UnsupportedAlgorithm::new_err(
                        "This version of OpenSSL does not support scrypt"
                    ),
                ))
            } else {
                if cryptography_openssl::fips::is_enabled() {
                    return Err(CryptographyError::from(
                        exceptions::UnsupportedAlgorithm::new_err(
                            "This version of OpenSSL does not support scrypt"
                        ),
                    ));
                }

                if n < 2 || (n & (n - 1)) != 0 {
                    return Err(CryptographyError::from(
                        pyo3::exceptions::PyValueError::new_err(
                            "n must be greater than 1 and be a power of 2."
                        ),
                    ));
                }
                if r < 1 {
                    return Err(CryptographyError::from(
                        pyo3::exceptions::PyValueError::new_err(
                            "r must be greater than or equal to 1."
                        ),
                    ));
                }
                if p < 1 {
                    return Err(CryptographyError::from(
                        pyo3::exceptions::PyValueError::new_err(
                            "p must be greater than or equal to 1."
                        ),
                    ));
                }

                Ok(Scrypt{
                    salt,
                    length,
                    n,
                    r,
                    p,
                    used: false,
                })
            }
        }
    }

    #[cfg(not(CRYPTOGRAPHY_IS_LIBRESSL))]
    fn derive_into(
        &mut self,
        py: pyo3::Python<'_>,
        key_material: CffiBuf<'_>,
        mut buf: CffiMutBuf<'_>,
    ) -> CryptographyResult<usize> {
        self.derive_into_buffer(py, key_material.as_bytes(), buf.as_mut_bytes())
    }

    #[cfg(not(CRYPTOGRAPHY_IS_LIBRESSL))]
    fn derive<'p>(
        &mut self,
        py: pyo3::Python<'p>,
        key_material: CffiBuf<'_>,
    ) -> CryptographyResult<pyo3::Bound<'p, pyo3::types::PyBytes>> {
        Ok(pyo3::types::PyBytes::new_with(py, self.length, |output| {
            self.derive_into_buffer(py, key_material.as_bytes(), output)?;
            Ok(())
        })?)
    }

    #[cfg(not(CRYPTOGRAPHY_IS_LIBRESSL))]
    fn verify(
        &mut self,
        py: pyo3::Python<'_>,
        key_material: CffiBuf<'_>,
        expected_key: CffiBuf<'_>,
    ) -> CryptographyResult<()> {
        let actual = self.derive(py, key_material)?;
        let actual_bytes = actual.as_bytes();
        let expected_bytes = expected_key.as_bytes();

        if !constant_time::bytes_eq(actual_bytes, expected_bytes) {
            return Err(CryptographyError::from(exceptions::InvalidKey::new_err(
                "Keys do not match.",
            )));
        }

        Ok(())
    }
}

#[cfg(CRYPTOGRAPHY_OPENSSL_320_OR_GREATER)]
#[derive(Debug, PartialEq)]
enum Argon2Variant {
    Argon2d,
    Argon2i,
    Argon2id,
}

struct BaseArgon2 {
    #[cfg(CRYPTOGRAPHY_OPENSSL_320_OR_GREATER)]
    salt: pyo3::Py<pyo3::types::PyBytes>,
    #[cfg(CRYPTOGRAPHY_OPENSSL_320_OR_GREATER)]
    length: usize,
    #[cfg(CRYPTOGRAPHY_OPENSSL_320_OR_GREATER)]
    iterations: u32,
    #[cfg(CRYPTOGRAPHY_OPENSSL_320_OR_GREATER)]
    lanes: u32,
    #[cfg(CRYPTOGRAPHY_OPENSSL_320_OR_GREATER)]
    memory_cost: u32,
    #[cfg(CRYPTOGRAPHY_OPENSSL_320_OR_GREATER)]
    ad: Option<pyo3::Py<pyo3::types::PyBytes>>,
    #[cfg(CRYPTOGRAPHY_OPENSSL_320_OR_GREATER)]
    secret: Option<pyo3::Py<pyo3::types::PyBytes>>,
    #[cfg(CRYPTOGRAPHY_OPENSSL_320_OR_GREATER)]
    used: bool,
}

<<<<<<< HEAD
impl BaseArgon2 {
=======
impl Argon2id {
    #[cfg(CRYPTOGRAPHY_OPENSSL_320_OR_GREATER)]
    fn derive_into_buffer(
        &mut self,
        py: pyo3::Python<'_>,
        key_material: &[u8],
        output: &mut [u8],
    ) -> CryptographyResult<usize> {
        if self.used {
            return Err(exceptions::already_finalized_error());
        }
        self.used = true;

        if output.len() != self.length {
            return Err(CryptographyError::from(
                pyo3::exceptions::PyValueError::new_err(format!(
                    "buffer must be {} bytes",
                    self.length
                )),
            ));
        }

        openssl::kdf::argon2id(
            None,
            key_material,
            self.salt.as_bytes(py),
            self.ad.as_ref().map(|ad| ad.as_bytes(py)),
            self.secret.as_ref().map(|secret| secret.as_bytes(py)),
            self.iterations,
            self.lanes,
            self.memory_cost,
            output,
        )
        .map_err(CryptographyError::from)?;

        Ok(self.length)
    }
}

#[pyo3::pymethods]
impl Argon2id {
    #[new]
    #[pyo3(signature = (salt, length, iterations, lanes, memory_cost, ad=None, secret=None))]
>>>>>>> 3edc4529
    #[allow(clippy::too_many_arguments)]
    fn new(
        py: pyo3::Python<'_>,
        salt: pyo3::Py<pyo3::types::PyBytes>,
        length: usize,
        iterations: u32,
        lanes: u32,
        memory_cost: u32,
        ad: Option<pyo3::Py<pyo3::types::PyBytes>>,
        secret: Option<pyo3::Py<pyo3::types::PyBytes>>,
    ) -> CryptographyResult<Self> {
        cfg_if::cfg_if! {
            if #[cfg(not(CRYPTOGRAPHY_OPENSSL_320_OR_GREATER))] {
                _ = py;
                _ = salt;
                _ = length;
                _ = iterations;
                _ = lanes;
                _ = memory_cost;
                _ = ad;
                _ = secret;

                Err(CryptographyError::from(
                    exceptions::UnsupportedAlgorithm::new_err(
                        "This version of OpenSSL does not support argon2"
                    ),
                ))
            } else {
                if cryptography_openssl::fips::is_enabled() {
                    return Err(CryptographyError::from(
                        exceptions::UnsupportedAlgorithm::new_err(
                            "This version of OpenSSL does not support argon2"
                        ),
                    ));
                }

                if salt.as_bytes(py).len() < 8 {
                    return Err(CryptographyError::from(
                        pyo3::exceptions::PyValueError::new_err(
                            "salt must be at least 8 bytes"
                        ),
                    ));
                }
                if length < 4 {
                    return Err(CryptographyError::from(
                        pyo3::exceptions::PyValueError::new_err(
                            "length must be greater than or equal to 4."
                        ),
                    ));
                }
                if iterations < 1 {
                    return Err(CryptographyError::from(
                        pyo3::exceptions::PyValueError::new_err(
                            "iterations must be greater than or equal to 1."
                        ),
                    ));
                }
                if lanes < 1 {
                    return Err(CryptographyError::from(
                        pyo3::exceptions::PyValueError::new_err(
                            "lanes must be greater than or equal to 1."
                        ),
                    ));
                }

                if memory_cost / 8 < lanes {
                    return Err(CryptographyError::from(
                        pyo3::exceptions::PyValueError::new_err(
                            "memory_cost must be an integer >= 8 * lanes."
                        ),
                    ));
                }

                Ok(Self{
                    salt,
                    length,
                    iterations,
                    lanes,
                    memory_cost,
                    ad,
                    secret,
                    used: false,
                })
            }
        }
    }

    #[cfg(CRYPTOGRAPHY_OPENSSL_320_OR_GREATER)]
    fn derive_into(
        &mut self,
        py: pyo3::Python<'_>,
        key_material: CffiBuf<'_>,
        mut buf: CffiMutBuf<'_>,
    ) -> CryptographyResult<usize> {
        self.derive_into_buffer(py, key_material.as_bytes(), buf.as_mut_bytes())
    }

    #[cfg(CRYPTOGRAPHY_OPENSSL_320_OR_GREATER)]
    fn derive<'p>(
        &mut self,
        py: pyo3::Python<'p>,
        variant: &Argon2Variant,
        key_material: CffiBuf<'_>,
    ) -> CryptographyResult<pyo3::Bound<'p, pyo3::types::PyBytes>> {
<<<<<<< HEAD
        if self.used {
            return Err(exceptions::already_finalized_error());
        }
        self.used = true;

        let derive_fn = match &variant {
            Argon2Variant::Argon2d => openssl::kdf::argon2d,
            Argon2Variant::Argon2i => openssl::kdf::argon2i,
            Argon2Variant::Argon2id => openssl::kdf::argon2id,
        };

        Ok(pyo3::types::PyBytes::new_with(py, self.length, |b| {
            (derive_fn)(
                None,
                key_material.as_bytes(),
                self.salt.as_bytes(py),
                self.ad.as_ref().map(|ad| ad.as_bytes(py)),
                self.secret.as_ref().map(|secret| secret.as_bytes(py)),
                self.iterations,
                self.lanes,
                self.memory_cost,
                b,
            )
            .map_err(CryptographyError::from)?;
=======
        Ok(pyo3::types::PyBytes::new_with(py, self.length, |output| {
            self.derive_into_buffer(py, key_material.as_bytes(), output)?;
>>>>>>> 3edc4529
            Ok(())
        })?)
    }

    #[cfg(CRYPTOGRAPHY_OPENSSL_320_OR_GREATER)]
    fn verify(
        &mut self,
        py: pyo3::Python<'_>,
        variant: &Argon2Variant,
        key_material: CffiBuf<'_>,
        expected_key: CffiBuf<'_>,
    ) -> CryptographyResult<()> {
        let actual = self.derive(py, variant, key_material)?;
        let actual_bytes = actual.as_bytes();
        let expected_bytes = expected_key.as_bytes();

        if !constant_time::bytes_eq(actual_bytes, expected_bytes) {
            return Err(CryptographyError::from(exceptions::InvalidKey::new_err(
                "Keys do not match.",
            )));
        }

        Ok(())
    }

    #[cfg(CRYPTOGRAPHY_OPENSSL_320_OR_GREATER)]
    fn derive_phc_encoded<'p>(
        &mut self,
        py: pyo3::Python<'p>,
        variant: &Argon2Variant,
        key_material: CffiBuf<'_>,
    ) -> CryptographyResult<pyo3::Bound<'p, pyo3::types::PyString>> {
        let derived_key = self.derive(py, variant, key_material)?;
        let salt_bytes = self.salt.as_bytes(py);

        let salt_b64 = STANDARD_NO_PAD.encode(salt_bytes);
        let hash_b64 = STANDARD_NO_PAD.encode(derived_key.as_bytes());

        let variant_id: &str = match variant {
            Argon2Variant::Argon2d => "argon2d",
            Argon2Variant::Argon2i => "argon2i",
            Argon2Variant::Argon2id => "argon2id",
        };

        // Format the PHC string
        let phc_string = format!(
            "${}$v=19$m={},t={},p={}${}${}",
            variant_id, self.memory_cost, self.iterations, self.lanes, salt_b64, hash_b64
        );

        Ok(pyo3::types::PyString::new(py, &phc_string))
    }

    #[cfg(CRYPTOGRAPHY_OPENSSL_320_OR_GREATER)]
    fn verify_phc_encoded(
        py: pyo3::Python<'_>,
        variant: &Argon2Variant,
        key_material: CffiBuf<'_>,
        phc_encoded: &str,
        secret: Option<pyo3::Py<pyo3::types::PyBytes>>,
    ) -> CryptographyResult<()> {
        let parts: Vec<_> = phc_encoded.split('$').collect();

        if parts.len() != 6 || !parts[0].is_empty() {
            return Err(CryptographyError::from(exceptions::InvalidKey::new_err(
                "Invalid PHC string format.",
            )));
        }

        let requested_variant: Option<&Argon2Variant> = match parts[1] {
            "argon2d" => Some(&Argon2Variant::Argon2d),
            "argon2i" => Some(&Argon2Variant::Argon2i),
            "argon2id" => Some(&Argon2Variant::Argon2id),
            _ => None,
        };

        if requested_variant.is_none() {
            return Err(CryptographyError::from(exceptions::InvalidKey::new_err(
                "Invalid PHC string format.",
            )));
        } else if requested_variant.unwrap() != variant {
            return Err(CryptographyError::from(exceptions::InvalidKey::new_err(
                format!(
                    "Incorrect variant in PHC string, did you mean to use {:?}?",
                    requested_variant.unwrap()
                ),
            )));
        }

        if parts[2] != "v=19" {
            return Err(CryptographyError::from(exceptions::InvalidKey::new_err(
                "Invalid version in PHC string.",
            )));
        }

        // Parse parameters
        let param_parts: Vec<&str> = parts[3].split(',').collect();
        if param_parts.len() != 3 {
            return Err(CryptographyError::from(exceptions::InvalidKey::new_err(
                "Invalid parameters in PHC string.",
            )));
        }

        // Check parameters are in correct order: m, t, p
        if !param_parts[0].starts_with("m=")
            || !param_parts[1].starts_with("t=")
            || !param_parts[2].starts_with("p=")
        {
            return Err(CryptographyError::from(exceptions::InvalidKey::new_err(
                "Parameters must be in order: m, t, p.",
            )));
        }

        // Parse memory cost (m)
        let memory_cost = param_parts[0][2..].parse::<u32>().map_err(|_| {
            CryptographyError::from(exceptions::InvalidKey::new_err(
                "Invalid memory cost in PHC string.",
            ))
        })?;

        // Parse iterations (t)
        let iterations = param_parts[1][2..].parse::<u32>().map_err(|_| {
            CryptographyError::from(exceptions::InvalidKey::new_err(
                "Invalid iterations in PHC string.",
            ))
        })?;

        // Parse lanes/parallelism (p)
        let lanes = param_parts[2][2..].parse::<u32>().map_err(|_| {
            CryptographyError::from(exceptions::InvalidKey::new_err(
                "Invalid parallelism in PHC string.",
            ))
        })?;

        let salt_bytes = STANDARD_NO_PAD.decode(parts[4]).map_err(|_| {
            CryptographyError::from(exceptions::InvalidKey::new_err(
                "Invalid base64 salt in PHC string.",
            ))
        })?;

        let hash_bytes = STANDARD_NO_PAD.decode(parts[5]).map_err(|_| {
            CryptographyError::from(exceptions::InvalidKey::new_err(
                "Invalid base64 hash in PHC string.",
            ))
        })?;

        let salt = pyo3::types::PyBytes::new(py, &salt_bytes);
        let mut argon2 = BaseArgon2::new(
            py,
            salt.into(),
            hash_bytes.len(),
            iterations,
            lanes,
            memory_cost,
            None,
            secret,
        )?;

        let derived_key = argon2.derive(py, variant, key_material)?;
        let derived_bytes = derived_key.as_bytes();

        if !constant_time::bytes_eq(derived_bytes, &hash_bytes) {
            return Err(CryptographyError::from(exceptions::InvalidKey::new_err(
                "Keys do not match.",
            )));
        }

        Ok(())
    }
}

#[pyo3::pyclass(module = "cryptography.hazmat.primitives.kdf.argon2")]
struct Argon2d {
    _base: BaseArgon2,
}

#[pyo3::pyclass(module = "cryptography.hazmat.primitives.kdf.argon2")]
struct Argon2i {
    _base: BaseArgon2,
}

#[pyo3::pyclass(module = "cryptography.hazmat.primitives.kdf.argon2")]
struct Argon2id {
    _base: BaseArgon2,
}

#[pyo3::pymethods]
impl Argon2d {
    #[new]
    #[pyo3(signature = (salt, length, iterations, lanes, memory_cost, ad=None, secret=None))]
    #[allow(clippy::too_many_arguments)]
    fn new(
        py: pyo3::Python<'_>,
        salt: pyo3::Py<pyo3::types::PyBytes>,
        length: usize,
        iterations: u32,
        lanes: u32,
        memory_cost: u32,
        ad: Option<pyo3::Py<pyo3::types::PyBytes>>,
        secret: Option<pyo3::Py<pyo3::types::PyBytes>>,
    ) -> CryptographyResult<Self> {
        Ok({
            Self {
                _base: BaseArgon2::new(
                    py,
                    salt,
                    length,
                    iterations,
                    lanes,
                    memory_cost,
                    ad,
                    secret,
                )?,
            }
        })
    }

    #[cfg(CRYPTOGRAPHY_OPENSSL_320_OR_GREATER)]
    fn derive<'p>(
        &mut self,
        py: pyo3::Python<'p>,
        key_material: CffiBuf<'_>,
    ) -> CryptographyResult<pyo3::Bound<'p, pyo3::types::PyBytes>> {
        self._base.derive(py, &Argon2Variant::Argon2d, key_material)
    }

    #[cfg(CRYPTOGRAPHY_OPENSSL_320_OR_GREATER)]
    fn verify(
        &mut self,
        py: pyo3::Python<'_>,
        key_material: CffiBuf<'_>,
        expected_key: CffiBuf<'_>,
    ) -> CryptographyResult<()> {
        self._base
            .verify(py, &Argon2Variant::Argon2d, key_material, expected_key)
    }

    #[cfg(CRYPTOGRAPHY_OPENSSL_320_OR_GREATER)]
    fn derive_phc_encoded<'p>(
        &mut self,
        py: pyo3::Python<'p>,
        key_material: CffiBuf<'_>,
    ) -> CryptographyResult<pyo3::Bound<'p, pyo3::types::PyString>> {
        self._base
            .derive_phc_encoded(py, &Argon2Variant::Argon2d, key_material)
    }

    #[cfg(CRYPTOGRAPHY_OPENSSL_320_OR_GREATER)]
    #[staticmethod]
    #[pyo3(signature = (key_material, phc_encoded, secret=None))]
    fn verify_phc_encoded(
        py: pyo3::Python<'_>,
        key_material: CffiBuf<'_>,
        phc_encoded: &str,
        secret: Option<pyo3::Py<pyo3::types::PyBytes>>,
    ) -> CryptographyResult<()> {
        BaseArgon2::verify_phc_encoded(
            py,
            &Argon2Variant::Argon2d,
            key_material,
            phc_encoded,
            secret,
        )
    }
}

#[pyo3::pymethods]
impl Argon2i {
    #[new]
    #[pyo3(signature = (salt, length, iterations, lanes, memory_cost, ad=None, secret=None))]
    #[allow(clippy::too_many_arguments)]
    #[cfg(CRYPTOGRAPHY_OPENSSL_320_OR_GREATER)]
    fn new(
        py: pyo3::Python<'_>,
        salt: pyo3::Py<pyo3::types::PyBytes>,
        length: usize,
        iterations: u32,
        lanes: u32,
        memory_cost: u32,
        ad: Option<pyo3::Py<pyo3::types::PyBytes>>,
        secret: Option<pyo3::Py<pyo3::types::PyBytes>>,
    ) -> CryptographyResult<Self> {
        Ok({
            Self {
                _base: BaseArgon2::new(
                    py,
                    salt,
                    length,
                    iterations,
                    lanes,
                    memory_cost,
                    ad,
                    secret,
                )?,
            }
        })
    }

    #[cfg(CRYPTOGRAPHY_OPENSSL_320_OR_GREATER)]
    fn derive<'p>(
        &mut self,
        py: pyo3::Python<'p>,
        key_material: CffiBuf<'_>,
    ) -> CryptographyResult<pyo3::Bound<'p, pyo3::types::PyBytes>> {
        self._base.derive(py, &Argon2Variant::Argon2i, key_material)
    }

    #[cfg(CRYPTOGRAPHY_OPENSSL_320_OR_GREATER)]
    fn verify(
        &mut self,
        py: pyo3::Python<'_>,
        key_material: CffiBuf<'_>,
        expected_key: CffiBuf<'_>,
    ) -> CryptographyResult<()> {
        self._base
            .verify(py, &Argon2Variant::Argon2i, key_material, expected_key)
    }

    #[cfg(CRYPTOGRAPHY_OPENSSL_320_OR_GREATER)]
    fn derive_phc_encoded<'p>(
        &mut self,
        py: pyo3::Python<'p>,
        key_material: CffiBuf<'_>,
    ) -> CryptographyResult<pyo3::Bound<'p, pyo3::types::PyString>> {
        self._base
            .derive_phc_encoded(py, &Argon2Variant::Argon2i, key_material)
    }

    #[cfg(CRYPTOGRAPHY_OPENSSL_320_OR_GREATER)]
    #[staticmethod]
    #[pyo3(signature = (key_material, phc_encoded, secret=None))]
    fn verify_phc_encoded(
        py: pyo3::Python<'_>,
        key_material: CffiBuf<'_>,
        phc_encoded: &str,
        secret: Option<pyo3::Py<pyo3::types::PyBytes>>,
    ) -> CryptographyResult<()> {
        BaseArgon2::verify_phc_encoded(
            py,
            &Argon2Variant::Argon2i,
            key_material,
            phc_encoded,
            secret,
        )
    }
}

#[pyo3::pymethods]
impl Argon2id {
    #[new]
    #[pyo3(signature = (salt, length, iterations, lanes, memory_cost, ad=None, secret=None))]
    #[allow(clippy::too_many_arguments)]
    fn new(
        py: pyo3::Python<'_>,
        salt: pyo3::Py<pyo3::types::PyBytes>,
        length: usize,
        iterations: u32,
        lanes: u32,
        memory_cost: u32,
        ad: Option<pyo3::Py<pyo3::types::PyBytes>>,
        secret: Option<pyo3::Py<pyo3::types::PyBytes>>,
    ) -> CryptographyResult<Self> {
        Ok({
            Self {
                _base: BaseArgon2::new(
                    py,
                    salt,
                    length,
                    iterations,
                    lanes,
                    memory_cost,
                    ad,
                    secret,
                )?,
            }
        })
    }

    #[cfg(CRYPTOGRAPHY_OPENSSL_320_OR_GREATER)]
    fn derive<'p>(
        &mut self,
        py: pyo3::Python<'p>,
        key_material: CffiBuf<'_>,
    ) -> CryptographyResult<pyo3::Bound<'p, pyo3::types::PyBytes>> {
        self._base
            .derive(py, &Argon2Variant::Argon2id, key_material)
    }

    #[cfg(CRYPTOGRAPHY_OPENSSL_320_OR_GREATER)]
    fn verify(
        &mut self,
        py: pyo3::Python<'_>,
        key_material: CffiBuf<'_>,
        expected_key: CffiBuf<'_>,
    ) -> CryptographyResult<()> {
        self._base
            .verify(py, &Argon2Variant::Argon2id, key_material, expected_key)
    }

    #[cfg(CRYPTOGRAPHY_OPENSSL_320_OR_GREATER)]
    fn derive_phc_encoded<'p>(
        &mut self,
        py: pyo3::Python<'p>,
        key_material: CffiBuf<'_>,
    ) -> CryptographyResult<pyo3::Bound<'p, pyo3::types::PyString>> {
        self._base
            .derive_phc_encoded(py, &Argon2Variant::Argon2id, key_material)
    }

    #[cfg(CRYPTOGRAPHY_OPENSSL_320_OR_GREATER)]
    #[staticmethod]
    #[pyo3(signature = (key_material, phc_encoded, secret=None))]
    fn verify_phc_encoded(
        py: pyo3::Python<'_>,
        key_material: CffiBuf<'_>,
        phc_encoded: &str,
        secret: Option<pyo3::Py<pyo3::types::PyBytes>>,
    ) -> CryptographyResult<()> {
        BaseArgon2::verify_phc_encoded(
            py,
            &Argon2Variant::Argon2id,
            key_material,
            phc_encoded,
            secret,
        )
    }
}

#[pyo3::pyclass(module = "cryptography.hazmat.primitives.kdf.hkdf", name = "HKDF")]
struct Hkdf {
    algorithm: pyo3::Py<pyo3::PyAny>,
    salt: Option<pyo3::Py<pyo3::types::PyBytes>>,
    info: Option<pyo3::Py<pyo3::types::PyBytes>>,
    length: usize,
    used: bool,
}

fn hkdf_extract(
    py: pyo3::Python<'_>,
    algorithm: &pyo3::Py<pyo3::PyAny>,
    salt: Option<&pyo3::Py<pyo3::types::PyBytes>>,
    key_material: &CffiBuf<'_>,
) -> CryptographyResult<cryptography_openssl::hmac::DigestBytes> {
    let algorithm_bound = algorithm.bind(py);
    let digest_size = algorithm_bound
        .getattr(pyo3::intern!(py, "digest_size"))?
        .extract::<usize>()?;
    let salt_bound = salt.map(|s| s.bind(py));
    let default_salt = vec![0; digest_size];
    let salt_bytes: &[u8] = if let Some(bound) = salt_bound {
        bound.as_bytes()
    } else {
        &default_salt
    };

    let mut hmac = Hmac::new_bytes(py, salt_bytes, algorithm_bound)?;
    hmac.update_bytes(key_material.as_bytes())?;
    hmac.finalize_bytes()
}

impl Hkdf {
    fn derive_into_buffer(
        &mut self,
        py: pyo3::Python<'_>,
        key_material: &[u8],
        output: &mut [u8],
    ) -> CryptographyResult<usize> {
        if self.used {
            return Err(exceptions::already_finalized_error());
        }
        self.used = true;

        if output.len() != self.length {
            return Err(CryptographyError::from(
                pyo3::exceptions::PyValueError::new_err(format!(
                    "buffer must be {} bytes",
                    self.length
                )),
            ));
        }

        let buf = CffiBuf::from_bytes(py, key_material);
        let prk = hkdf_extract(py, &self.algorithm, self.salt.as_ref(), &buf)?;
        let mut hkdf_expand = HkdfExpand::new(
            py,
            self.algorithm.clone_ref(py),
            self.length,
            self.info.as_ref().map(|i| i.clone_ref(py)),
            None,
        )?;
        hkdf_expand.derive_into_buffer(py, &prk, output)
    }
}

#[pyo3::pymethods]
impl Hkdf {
    #[new]
    #[pyo3(signature = (algorithm, length, salt=None, info=None, backend=None))]
    fn new(
        py: pyo3::Python<'_>,
        algorithm: pyo3::Py<pyo3::PyAny>,
        length: usize,
        salt: Option<pyo3::Py<pyo3::types::PyBytes>>,
        info: Option<pyo3::Py<pyo3::types::PyBytes>>,
        backend: Option<pyo3::Bound<'_, pyo3::PyAny>>,
    ) -> CryptographyResult<Self> {
        _ = backend;

        let digest_size = algorithm
            .bind(py)
            .getattr(pyo3::intern!(py, "digest_size"))?
            .extract::<usize>()?;

        let max_length = 255usize.checked_mul(digest_size).ok_or_else(|| {
            pyo3::exceptions::PyValueError::new_err(
                "Digest size too large, would cause overflow in max length calculation",
            )
        })?;
        if length > max_length {
            return Err(CryptographyError::from(
                pyo3::exceptions::PyValueError::new_err(format!(
                    "Cannot derive keys larger than {max_length} octets."
                )),
            ));
        }

        Ok(Hkdf {
            algorithm,
            salt,
            info,
            length,
            used: false,
        })
    }

    #[staticmethod]
    fn extract<'p>(
        py: pyo3::Python<'p>,
        algorithm: pyo3::Py<pyo3::PyAny>,
        salt: Option<pyo3::Py<pyo3::types::PyBytes>>,
        key_material: CffiBuf<'_>,
    ) -> CryptographyResult<pyo3::Bound<'p, pyo3::types::PyBytes>> {
        let prk = hkdf_extract(py, &algorithm, salt.as_ref(), &key_material)?;
        Ok(pyo3::types::PyBytes::new(py, &prk))
    }

    fn _extract<'p>(
        &self,
        py: pyo3::Python<'p>,
        key_material: CffiBuf<'_>,
    ) -> CryptographyResult<pyo3::Bound<'p, pyo3::types::PyBytes>> {
        let prk = hkdf_extract(py, &self.algorithm, self.salt.as_ref(), &key_material)?;
        Ok(pyo3::types::PyBytes::new(py, &prk))
    }

    fn derive_into(
        &mut self,
        py: pyo3::Python<'_>,
        key_material: CffiBuf<'_>,
        mut buf: CffiMutBuf<'_>,
    ) -> CryptographyResult<usize> {
        self.derive_into_buffer(py, key_material.as_bytes(), buf.as_mut_bytes())
    }

    fn derive<'p>(
        &mut self,
        py: pyo3::Python<'p>,
        key_material: CffiBuf<'_>,
    ) -> CryptographyResult<pyo3::Bound<'p, pyo3::types::PyBytes>> {
        Ok(pyo3::types::PyBytes::new_with(py, self.length, |output| {
            self.derive_into_buffer(py, key_material.as_bytes(), output)?;
            Ok(())
        })?)
    }

    fn verify(
        &mut self,
        py: pyo3::Python<'_>,
        key_material: CffiBuf<'_>,
        expected_key: CffiBuf<'_>,
    ) -> CryptographyResult<()> {
        let actual = self.derive(py, key_material)?;
        let actual_bytes = actual.as_bytes();
        let expected_bytes = expected_key.as_bytes();

        if !constant_time::bytes_eq(actual_bytes, expected_bytes) {
            return Err(CryptographyError::from(exceptions::InvalidKey::new_err(
                "Keys do not match.",
            )));
        }

        Ok(())
    }
}

// NO-COVERAGE-START
#[pyo3::pyclass(
    module = "cryptography.hazmat.primitives.kdf.hkdf",
    name = "HKDFExpand"
)]
// NO-COVERAGE-END
struct HkdfExpand {
    algorithm: pyo3::Py<pyo3::PyAny>,
    info: pyo3::Py<pyo3::types::PyBytes>,
    length: usize,
    used: bool,
}

impl HkdfExpand {
    fn derive_into_buffer(
        &mut self,
        py: pyo3::Python<'_>,
        key_material: &[u8],
        output: &mut [u8],
    ) -> CryptographyResult<usize> {
        if self.used {
            return Err(exceptions::already_finalized_error());
        }
        self.used = true;

        if output.len() != self.length {
            return Err(CryptographyError::from(
                pyo3::exceptions::PyValueError::new_err(format!(
                    "buffer must be {} bytes",
                    self.length
                )),
            ));
        }

        let algorithm_bound = self.algorithm.bind(py);
        let h_prime = Hmac::new_bytes(py, key_material, algorithm_bound)?;
        let digest_size = algorithm_bound
            .getattr(pyo3::intern!(py, "digest_size"))?
            .extract::<usize>()?;

        let mut pos = 0usize;
        let mut counter = 0u8;

        while pos < self.length {
            counter += 1;
            let mut h = h_prime.copy(py)?;

            let start = pos.saturating_sub(digest_size);
            h.update_bytes(&output[start..pos])?;

            h.update_bytes(self.info.as_bytes(py))?;
            h.update_bytes(&[counter])?;

            let block = h.finalize(py)?;
            let block_bytes = block.as_bytes();

            let copy_len = (self.length - pos).min(digest_size);
            output[pos..pos + copy_len].copy_from_slice(&block_bytes[..copy_len]);
            pos += copy_len;
        }

        Ok(self.length)
    }
}

#[pyo3::pymethods]
impl HkdfExpand {
    #[new]
    #[pyo3(signature = (algorithm, length, info, backend=None))]
    fn new(
        py: pyo3::Python<'_>,
        algorithm: pyo3::Py<pyo3::PyAny>,
        length: usize,
        info: Option<pyo3::Py<pyo3::types::PyBytes>>,
        backend: Option<pyo3::Bound<'_, pyo3::PyAny>>,
    ) -> CryptographyResult<Self> {
        _ = backend;

        let digest_size = algorithm
            .bind(py)
            .getattr(pyo3::intern!(py, "digest_size"))?
            .extract::<usize>()?;

        let max_length = 255usize.checked_mul(digest_size).ok_or_else(|| {
            pyo3::exceptions::PyValueError::new_err(
                "Digest size too large, would cause overflow in max length calculation",
            )
        })?;
        if length > max_length {
            return Err(CryptographyError::from(
                pyo3::exceptions::PyValueError::new_err(format!(
                    "Cannot derive keys larger than {max_length} octets."
                )),
            ));
        }

        let info = if let Some(info) = info {
            info
        } else {
            pyo3::types::PyBytes::new(py, b"").into()
        };

        Ok(HkdfExpand {
            algorithm,
            info,
            length,
            used: false,
        })
    }

    fn derive_into(
        &mut self,
        py: pyo3::Python<'_>,
        key_material: CffiBuf<'_>,
        mut buf: CffiMutBuf<'_>,
    ) -> CryptographyResult<usize> {
        self.derive_into_buffer(py, key_material.as_bytes(), buf.as_mut_bytes())
    }

    fn derive<'p>(
        &mut self,
        py: pyo3::Python<'p>,
        key_material: CffiBuf<'_>,
    ) -> CryptographyResult<pyo3::Bound<'p, pyo3::types::PyBytes>> {
        Ok(pyo3::types::PyBytes::new_with(py, self.length, |output| {
            self.derive_into_buffer(py, key_material.as_bytes(), output)?;
            Ok(())
        })?)
    }

    fn verify(
        &mut self,
        py: pyo3::Python<'_>,
        key_material: CffiBuf<'_>,
        expected_key: CffiBuf<'_>,
    ) -> CryptographyResult<()> {
        let actual = self.derive(py, key_material)?;
        let actual_bytes = actual.as_bytes();
        let expected_bytes = expected_key.as_bytes();

        if !constant_time::bytes_eq(actual_bytes, expected_bytes) {
            return Err(CryptographyError::from(exceptions::InvalidKey::new_err(
                "Keys do not match.",
            )));
        }

        Ok(())
    }
}

<<<<<<< HEAD
#[pyo3::pymodule(gil_used = false)]
pub(crate) mod kdf {
    #[pymodule_export]
    use super::{Argon2d, Argon2i, Argon2id, Hkdf, HkdfExpand, Pbkdf2Hmac, Scrypt};
=======
// NO-COVERAGE-START
#[pyo3::pyclass(
    module = "cryptography.hazmat.primitives.kdf.x963kdf",
    name = "X963KDF"
)]
// NO-COVERAGE-END
struct X963Kdf {
    algorithm: pyo3::Py<pyo3::PyAny>,
    length: usize,
    sharedinfo: Option<pyo3::Py<pyo3::types::PyBytes>>,
    used: bool,
}

impl X963Kdf {
    fn derive_into_buffer(
        &mut self,
        py: pyo3::Python<'_>,
        key_material: &[u8],
        output: &mut [u8],
    ) -> CryptographyResult<usize> {
        if self.used {
            return Err(exceptions::already_finalized_error());
        }
        self.used = true;

        if output.len() != self.length {
            return Err(CryptographyError::from(
                pyo3::exceptions::PyValueError::new_err(format!(
                    "buffer must be {} bytes",
                    self.length
                )),
            ));
        }

        let algorithm_bound = self.algorithm.bind(py);
        let digest_size = algorithm_bound
            .getattr(pyo3::intern!(py, "digest_size"))?
            .extract::<usize>()?;

        let mut pos = 0usize;
        let mut counter = 1u32;

        while pos < self.length {
            let mut hash_obj = hashes::Hash::new(py, algorithm_bound, None)?;
            hash_obj.update_bytes(key_material)?;
            hash_obj.update_bytes(&counter.to_be_bytes())?;
            if let Some(ref sharedinfo) = self.sharedinfo {
                hash_obj.update_bytes(sharedinfo.as_bytes(py))?;
            }
            let block = hash_obj.finalize(py)?;
            let block_bytes = block.as_bytes();

            let copy_len = (self.length - pos).min(digest_size);
            output[pos..pos + copy_len].copy_from_slice(&block_bytes[..copy_len]);
            pos += copy_len;
            counter += 1;
        }

        Ok(self.length)
    }
}

#[pyo3::pymethods]
impl X963Kdf {
    #[new]
    #[pyo3(signature = (algorithm, length, sharedinfo, backend=None))]
    fn new(
        py: pyo3::Python<'_>,
        algorithm: pyo3::Py<pyo3::PyAny>,
        length: usize,
        sharedinfo: Option<pyo3::Py<pyo3::types::PyBytes>>,
        backend: Option<pyo3::Bound<'_, pyo3::PyAny>>,
    ) -> CryptographyResult<Self> {
        _ = backend;

        let digest_size = algorithm
            .bind(py)
            .getattr(pyo3::intern!(py, "digest_size"))?
            .extract::<usize>()?;

        let max_len = digest_size.saturating_mul(u32::MAX as usize);

        if length > max_len {
            return Err(CryptographyError::from(
                pyo3::exceptions::PyValueError::new_err(format!(
                    "Cannot derive keys larger than {max_len} bits."
                )),
            ));
        }

        Ok(X963Kdf {
            algorithm,
            length,
            sharedinfo,
            used: false,
        })
    }

    fn derive_into(
        &mut self,
        py: pyo3::Python<'_>,
        key_material: CffiBuf<'_>,
        mut buf: CffiMutBuf<'_>,
    ) -> CryptographyResult<usize> {
        self.derive_into_buffer(py, key_material.as_bytes(), buf.as_mut_bytes())
    }

    fn derive<'p>(
        &mut self,
        py: pyo3::Python<'p>,
        key_material: CffiBuf<'_>,
    ) -> CryptographyResult<pyo3::Bound<'p, pyo3::types::PyBytes>> {
        Ok(pyo3::types::PyBytes::new_with(py, self.length, |output| {
            self.derive_into_buffer(py, key_material.as_bytes(), output)?;
            Ok(())
        })?)
    }

    fn verify(
        &mut self,
        py: pyo3::Python<'_>,
        key_material: CffiBuf<'_>,
        expected_key: CffiBuf<'_>,
    ) -> CryptographyResult<()> {
        let actual = self.derive(py, key_material)?;
        let actual_bytes = actual.as_bytes();
        let expected_bytes = expected_key.as_bytes();

        if !constant_time::bytes_eq(actual_bytes, expected_bytes) {
            return Err(CryptographyError::from(exceptions::InvalidKey::new_err(
                "Keys do not match.",
            )));
        }

        Ok(())
    }
}

// NO-COVERAGE-START
#[pyo3::pyclass(
    module = "cryptography.hazmat.primitives.kdf.concatkdf",
    name = "ConcatKDFHash"
)]
// NO-COVERAGE-END
struct ConcatKdfHash {
    algorithm: pyo3::Py<pyo3::PyAny>,
    length: usize,
    otherinfo: Option<pyo3::Py<pyo3::types::PyBytes>>,
    used: bool,
}

impl ConcatKdfHash {
    fn derive_into_buffer(
        &mut self,
        py: pyo3::Python<'_>,
        key_material: &[u8],
        output: &mut [u8],
    ) -> CryptographyResult<usize> {
        if self.used {
            return Err(exceptions::already_finalized_error());
        }
        self.used = true;

        if output.len() != self.length {
            return Err(CryptographyError::from(
                pyo3::exceptions::PyValueError::new_err(format!(
                    "buffer must be {} bytes",
                    self.length
                )),
            ));
        }

        let algorithm_bound = self.algorithm.bind(py);
        let digest_size = algorithm_bound
            .getattr(pyo3::intern!(py, "digest_size"))?
            .extract::<usize>()?;

        let mut pos = 0usize;
        let mut counter = 1u32;

        while pos < self.length {
            let mut hash_obj = hashes::Hash::new(py, algorithm_bound, None)?;
            hash_obj.update_bytes(&counter.to_be_bytes())?;
            hash_obj.update_bytes(key_material)?;
            if let Some(ref otherinfo) = self.otherinfo {
                hash_obj.update_bytes(otherinfo.as_bytes(py))?;
            }
            let block = hash_obj.finalize(py)?;
            let block_bytes = block.as_bytes();

            let copy_len = (self.length - pos).min(digest_size);
            output[pos..pos + copy_len].copy_from_slice(&block_bytes[..copy_len]);
            pos += copy_len;
            counter += 1;
        }

        Ok(self.length)
    }
}

#[pyo3::pymethods]
impl ConcatKdfHash {
    #[new]
    #[pyo3(signature = (algorithm, length, otherinfo, backend=None))]
    fn new(
        py: pyo3::Python<'_>,
        algorithm: pyo3::Py<pyo3::PyAny>,
        length: usize,
        otherinfo: Option<pyo3::Py<pyo3::types::PyBytes>>,
        backend: Option<pyo3::Bound<'_, pyo3::PyAny>>,
    ) -> CryptographyResult<Self> {
        _ = backend;

        let algorithm_bound = algorithm.bind(py);
        let digest_size = algorithm_bound
            .getattr(pyo3::intern!(py, "digest_size"))?
            .extract::<usize>()?;

        let max_len = digest_size.saturating_mul(u32::MAX as usize);
        if length > max_len {
            return Err(CryptographyError::from(
                pyo3::exceptions::PyValueError::new_err(format!(
                    "Cannot derive keys larger than {max_len} bits."
                )),
            ));
        }

        Ok(ConcatKdfHash {
            algorithm,
            length,
            otherinfo,
            used: false,
        })
    }

    fn derive_into(
        &mut self,
        py: pyo3::Python<'_>,
        key_material: CffiBuf<'_>,
        mut buf: CffiMutBuf<'_>,
    ) -> CryptographyResult<usize> {
        self.derive_into_buffer(py, key_material.as_bytes(), buf.as_mut_bytes())
    }

    fn derive<'p>(
        &mut self,
        py: pyo3::Python<'p>,
        key_material: CffiBuf<'_>,
    ) -> CryptographyResult<pyo3::Bound<'p, pyo3::types::PyBytes>> {
        Ok(pyo3::types::PyBytes::new_with(py, self.length, |output| {
            self.derive_into_buffer(py, key_material.as_bytes(), output)?;
            Ok(())
        })?)
    }

    fn verify(
        &mut self,
        py: pyo3::Python<'_>,
        key_material: CffiBuf<'_>,
        expected_key: CffiBuf<'_>,
    ) -> CryptographyResult<()> {
        let actual = self.derive(py, key_material)?;
        let actual_bytes = actual.as_bytes();
        let expected_bytes = expected_key.as_bytes();

        if !constant_time::bytes_eq(actual_bytes, expected_bytes) {
            return Err(CryptographyError::from(exceptions::InvalidKey::new_err(
                "Keys do not match.",
            )));
        }

        Ok(())
    }
}

// NO-COVERAGE-START
#[pyo3::pyclass(
    module = "cryptography.hazmat.primitives.kdf.concatkdf",
    name = "ConcatKDFHMAC"
)]
// NO-COVERAGE-END
struct ConcatKdfHmac {
    algorithm: pyo3::Py<pyo3::PyAny>,
    length: usize,
    salt: pyo3::Py<pyo3::types::PyBytes>,
    otherinfo: Option<pyo3::Py<pyo3::types::PyBytes>>,
    used: bool,
}

impl ConcatKdfHmac {
    fn derive_into_buffer(
        &mut self,
        py: pyo3::Python<'_>,
        key_material: &[u8],
        output: &mut [u8],
    ) -> CryptographyResult<usize> {
        if self.used {
            return Err(exceptions::already_finalized_error());
        }
        self.used = true;

        if output.len() != self.length {
            return Err(CryptographyError::from(
                pyo3::exceptions::PyValueError::new_err(format!(
                    "buffer must be {} bytes",
                    self.length
                )),
            ));
        }

        let algorithm_bound = self.algorithm.bind(py);
        let digest_size = algorithm_bound
            .getattr(pyo3::intern!(py, "digest_size"))?
            .extract::<usize>()?;

        let mut pos = 0usize;
        let mut counter = 1u32;

        while pos < self.length {
            let mut hmac = Hmac::new_bytes(py, self.salt.as_bytes(py), algorithm_bound)?;
            hmac.update_bytes(&counter.to_be_bytes())?;
            hmac.update_bytes(key_material)?;
            if let Some(ref otherinfo) = self.otherinfo {
                hmac.update_bytes(otherinfo.as_bytes(py))?;
            }
            let result = hmac.finalize_bytes()?;

            let copy_len = (self.length - pos).min(digest_size);
            output[pos..pos + copy_len].copy_from_slice(&result[..copy_len]);
            pos += copy_len;
            counter += 1;
        }

        Ok(self.length)
    }
}

#[pyo3::pymethods]
impl ConcatKdfHmac {
    #[new]
    #[pyo3(signature = (algorithm, length, salt, otherinfo, backend=None))]
    fn new(
        py: pyo3::Python<'_>,
        algorithm: pyo3::Py<pyo3::PyAny>,
        length: usize,
        salt: Option<pyo3::Py<pyo3::types::PyBytes>>,
        otherinfo: Option<pyo3::Py<pyo3::types::PyBytes>>,
        backend: Option<pyo3::Bound<'_, pyo3::PyAny>>,
    ) -> CryptographyResult<Self> {
        _ = backend;

        let algorithm_bound = algorithm.bind(py);
        let digest_size = algorithm_bound
            .getattr(pyo3::intern!(py, "digest_size"))?
            .extract::<usize>()?;

        let max_len = digest_size.saturating_mul(u32::MAX as usize);
        if length > max_len {
            return Err(CryptographyError::from(
                pyo3::exceptions::PyValueError::new_err(format!(
                    "Cannot derive keys larger than {max_len} bits."
                )),
            ));
        }

        let block_size = algorithm_bound.getattr(pyo3::intern!(py, "block_size"))?;
        if block_size.is_none() {
            let name = algorithm_bound
                .getattr(pyo3::intern!(py, "name"))?
                .extract::<String>()?;
            return Err(CryptographyError::from(
                pyo3::exceptions::PyTypeError::new_err(format!(
                    "{name} is unsupported for ConcatKDF"
                )),
            ));
        }

        let block_size_val = block_size.extract::<usize>()?;

        // Default salt to zeros of block_size length
        let salt_bytes = if let Some(s) = salt {
            s
        } else {
            pyo3::types::PyBytes::new_with(py, block_size_val, |_| Ok(()))?.into()
        };

        Ok(ConcatKdfHmac {
            algorithm,
            length,
            salt: salt_bytes,
            otherinfo,
            used: false,
        })
    }

    fn derive_into(
        &mut self,
        py: pyo3::Python<'_>,
        key_material: CffiBuf<'_>,
        mut buf: CffiMutBuf<'_>,
    ) -> CryptographyResult<usize> {
        self.derive_into_buffer(py, key_material.as_bytes(), buf.as_mut_bytes())
    }

    fn derive<'p>(
        &mut self,
        py: pyo3::Python<'p>,
        key_material: CffiBuf<'_>,
    ) -> CryptographyResult<pyo3::Bound<'p, pyo3::types::PyBytes>> {
        Ok(pyo3::types::PyBytes::new_with(py, self.length, |output| {
            self.derive_into_buffer(py, key_material.as_bytes(), output)?;
            Ok(())
        })?)
    }

    fn verify(
        &mut self,
        py: pyo3::Python<'_>,
        key_material: CffiBuf<'_>,
        expected_key: CffiBuf<'_>,
    ) -> CryptographyResult<()> {
        let actual = self.derive(py, key_material)?;
        let actual_bytes = actual.as_bytes();
        let expected_bytes = expected_key.as_bytes();

        if !constant_time::bytes_eq(actual_bytes, expected_bytes) {
            return Err(CryptographyError::from(exceptions::InvalidKey::new_err(
                "Keys do not match.",
            )));
        }

        Ok(())
    }
}

#[pyo3::pymodule(gil_used = false)]
pub(crate) mod kdf {
    #[pymodule_export]
    use super::{
        Argon2id, ConcatKdfHash, ConcatKdfHmac, Hkdf, HkdfExpand, Pbkdf2Hmac, Scrypt, X963Kdf,
    };
>>>>>>> 3edc4529
}<|MERGE_RESOLUTION|>--- conflicted
+++ resolved
@@ -328,14 +328,12 @@
     used: bool,
 }
 
-<<<<<<< HEAD
 impl BaseArgon2 {
-=======
-impl Argon2id {
     #[cfg(CRYPTOGRAPHY_OPENSSL_320_OR_GREATER)]
     fn derive_into_buffer(
         &mut self,
         py: pyo3::Python<'_>,
+        variant: &Argon2Variant,
         key_material: &[u8],
         output: &mut [u8],
     ) -> CryptographyResult<usize> {
@@ -353,7 +351,13 @@
             ));
         }
 
-        openssl::kdf::argon2id(
+        let derive_fn = match &variant {
+            Argon2Variant::Argon2d => openssl::kdf::argon2d,
+            Argon2Variant::Argon2i => openssl::kdf::argon2i,
+            Argon2Variant::Argon2id => openssl::kdf::argon2id,
+        };
+
+        (derive_fn)(
             None,
             key_material,
             self.salt.as_bytes(py),
@@ -368,13 +372,7 @@
 
         Ok(self.length)
     }
-}
-
-#[pyo3::pymethods]
-impl Argon2id {
-    #[new]
-    #[pyo3(signature = (salt, length, iterations, lanes, memory_cost, ad=None, secret=None))]
->>>>>>> 3edc4529
+
     #[allow(clippy::too_many_arguments)]
     fn new(
         py: pyo3::Python<'_>,
@@ -463,51 +461,14 @@
     }
 
     #[cfg(CRYPTOGRAPHY_OPENSSL_320_OR_GREATER)]
-    fn derive_into(
-        &mut self,
-        py: pyo3::Python<'_>,
-        key_material: CffiBuf<'_>,
-        mut buf: CffiMutBuf<'_>,
-    ) -> CryptographyResult<usize> {
-        self.derive_into_buffer(py, key_material.as_bytes(), buf.as_mut_bytes())
-    }
-
-    #[cfg(CRYPTOGRAPHY_OPENSSL_320_OR_GREATER)]
     fn derive<'p>(
         &mut self,
         py: pyo3::Python<'p>,
         variant: &Argon2Variant,
         key_material: CffiBuf<'_>,
     ) -> CryptographyResult<pyo3::Bound<'p, pyo3::types::PyBytes>> {
-<<<<<<< HEAD
-        if self.used {
-            return Err(exceptions::already_finalized_error());
-        }
-        self.used = true;
-
-        let derive_fn = match &variant {
-            Argon2Variant::Argon2d => openssl::kdf::argon2d,
-            Argon2Variant::Argon2i => openssl::kdf::argon2i,
-            Argon2Variant::Argon2id => openssl::kdf::argon2id,
-        };
-
-        Ok(pyo3::types::PyBytes::new_with(py, self.length, |b| {
-            (derive_fn)(
-                None,
-                key_material.as_bytes(),
-                self.salt.as_bytes(py),
-                self.ad.as_ref().map(|ad| ad.as_bytes(py)),
-                self.secret.as_ref().map(|secret| secret.as_bytes(py)),
-                self.iterations,
-                self.lanes,
-                self.memory_cost,
-                b,
-            )
-            .map_err(CryptographyError::from)?;
-=======
         Ok(pyo3::types::PyBytes::new_with(py, self.length, |output| {
-            self.derive_into_buffer(py, key_material.as_bytes(), output)?;
->>>>>>> 3edc4529
+            self.derive_into_buffer(py, variant, key_material.as_bytes(), output)?;
             Ok(())
         })?)
     }
@@ -726,6 +687,21 @@
     }
 
     #[cfg(CRYPTOGRAPHY_OPENSSL_320_OR_GREATER)]
+    fn derive_into(
+        &mut self,
+        py: pyo3::Python<'_>,
+        key_material: CffiBuf<'_>,
+        mut buf: CffiMutBuf<'_>,
+    ) -> CryptographyResult<usize> {
+        self._base.derive_into_buffer(
+            py,
+            &Argon2Variant::Argon2d,
+            key_material.as_bytes(),
+            buf.as_mut_bytes(),
+        )
+    }
+
+    #[cfg(CRYPTOGRAPHY_OPENSSL_320_OR_GREATER)]
     fn derive<'p>(
         &mut self,
         py: pyo3::Python<'p>,
@@ -807,6 +783,21 @@
     }
 
     #[cfg(CRYPTOGRAPHY_OPENSSL_320_OR_GREATER)]
+    fn derive_into(
+        &mut self,
+        py: pyo3::Python<'_>,
+        key_material: CffiBuf<'_>,
+        mut buf: CffiMutBuf<'_>,
+    ) -> CryptographyResult<usize> {
+        self._base.derive_into_buffer(
+            py,
+            &Argon2Variant::Argon2i,
+            key_material.as_bytes(),
+            buf.as_mut_bytes(),
+        )
+    }
+
+    #[cfg(CRYPTOGRAPHY_OPENSSL_320_OR_GREATER)]
     fn derive<'p>(
         &mut self,
         py: pyo3::Python<'p>,
@@ -887,6 +878,21 @@
     }
 
     #[cfg(CRYPTOGRAPHY_OPENSSL_320_OR_GREATER)]
+    fn derive_into(
+        &mut self,
+        py: pyo3::Python<'_>,
+        key_material: CffiBuf<'_>,
+        mut buf: CffiMutBuf<'_>,
+    ) -> CryptographyResult<usize> {
+        self._base.derive_into_buffer(
+            py,
+            &Argon2Variant::Argon2id,
+            key_material.as_bytes(),
+            buf.as_mut_bytes(),
+        )
+    }
+
+    #[cfg(CRYPTOGRAPHY_OPENSSL_320_OR_GREATER)]
     fn derive<'p>(
         &mut self,
         py: pyo3::Python<'p>,
@@ -1253,12 +1259,6 @@
     }
 }
 
-<<<<<<< HEAD
-#[pyo3::pymodule(gil_used = false)]
-pub(crate) mod kdf {
-    #[pymodule_export]
-    use super::{Argon2d, Argon2i, Argon2id, Hkdf, HkdfExpand, Pbkdf2Hmac, Scrypt};
-=======
 // NO-COVERAGE-START
 #[pyo3::pyclass(
     module = "cryptography.hazmat.primitives.kdf.x963kdf",
@@ -1698,7 +1698,7 @@
 pub(crate) mod kdf {
     #[pymodule_export]
     use super::{
-        Argon2id, ConcatKdfHash, ConcatKdfHmac, Hkdf, HkdfExpand, Pbkdf2Hmac, Scrypt, X963Kdf,
+        Argon2d, Argon2i, Argon2id, ConcatKdfHash, ConcatKdfHmac, Hkdf, HkdfExpand, Pbkdf2Hmac,
+        Scrypt, X963Kdf,
     };
->>>>>>> 3edc4529
 }
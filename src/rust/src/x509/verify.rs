// This file is dual licensed under the terms of the Apache License, Version
// 2.0, and the BSD License. See the LICENSE file in the root of this repository
// for complete details.

use cryptography_x509::certificate::Certificate;
use cryptography_x509_validation::{
    ops::CryptoOps,
    policy::{Policy, Subject},
    trust_store::Store,
    types::{DNSName, IPAddress},
};
use pyo3::IntoPy;

use crate::error::{CryptographyError, CryptographyResult};
use crate::types;
use crate::x509::certificate::Certificate as PyCertificate;
use crate::x509::common::{datetime_now, datetime_to_py, py_to_datetime};
use crate::x509::sign;

use super::certificate::OwnedCertificate;

pub(crate) struct PyCryptoOps {}

impl CryptoOps for PyCryptoOps {
    type Key = pyo3::Py<pyo3::PyAny>;
    type Err = CryptographyError;

    fn public_key(&self, cert: &Certificate<'_>) -> Result<Self::Key, Self::Err> {
        pyo3::Python::with_gil(|py| -> Result<Self::Key, Self::Err> {
            // This makes an unnecessary copy. It'd be nice to get rid of it.
            let spki_der = pyo3::types::PyBytes::new(py, &asn1::write_single(&cert.tbs_cert.spki)?);

            Ok(types::LOAD_DER_PUBLIC_KEY
                .get(py)?
                .call1((spki_der,))?
                .into())
        })
    }

    fn verify_signed_by(&self, cert: &Certificate<'_>, key: Self::Key) -> Result<(), Self::Err> {
        pyo3::Python::with_gil(|py| -> CryptographyResult<()> {
            sign::verify_signature_with_signature_algorithm(
                py,
                key.as_ref(py),
                &cert.signature_alg,
                cert.signature.as_bytes(),
                &asn1::write_single(&cert.tbs_cert)?,
            )
        })
    }
}

struct PyCryptoPolicy<'a>(Policy<'a, PyCryptoOps>);

/// This enum exists solely to provide heterogeneously typed ownership for `OwnedPolicy`.
enum SubjectOwner {
    // TODO: Switch this to `Py<PyString>` once Pyo3's `to_str()` preserves a
    // lifetime relationship between an a `PyString` and its borrowed `&str`
    // reference in all limited API builds. PyO3 can't currently do that in
    // older limited API builds because it needs `PyUnicode_AsUTF8AndSize` to do
    // so, which was only stabilized with 3.10.
    DNSName(String),
    IPAddress(pyo3::Py<pyo3::types::PyBytes>),
}

self_cell::self_cell!(
    struct OwnedPolicy {
        owner: SubjectOwner,

        #[covariant]
        dependent: PyCryptoPolicy,
    }
);

#[pyo3::pyclass(
    name = "ServerVerifier",
    module = "cryptography.hazmat.bindings._rust.x509"
)]
struct PyServerVerifier {
    #[pyo3(get, name = "subject")]
    py_subject: pyo3::Py<pyo3::PyAny>,
    policy: OwnedPolicy,
    #[pyo3(get)]
    store: pyo3::Py<PyStore>,
}

impl PyServerVerifier {
    fn as_policy(&self) -> &Policy<'_, PyCryptoOps> {
        &self.policy.borrow_dependent().0
    }
}

#[pyo3::pymethods]
impl PyServerVerifier {
    #[getter]
    fn validation_time<'p>(&self, py: pyo3::Python<'p>) -> pyo3::PyResult<&'p pyo3::PyAny> {
        datetime_to_py(py, &self.as_policy().validation_time)
    }

    #[getter]
    fn max_chain_depth(&self, py: pyo3::Python<'_>) -> pyo3::PyResult<pyo3::PyObject> {
        Ok(self.as_policy().max_chain_depth.into_py(py))
    }

    fn verify<'p>(
        &self,
        py: pyo3::Python<'p>,
        leaf: &PyCertificate,
        intermediates: &'p pyo3::types::PyList,
    ) -> CryptographyResult<Vec<PyCertificate>> {
        let intermediates = intermediates
            .iter()
            .map(|o| o.extract::<pyo3::PyRef<'p, PyCertificate>>())
            .collect::<Result<Vec<_>, _>>()?;
        let store = Store::new(
            self.store
                .as_ref(py)
                .get()
                .0
                .iter()
                .map(|t| t.get().raw.borrow_dependent().clone()),
        );

        let policy = self.as_policy();
        let chain = cryptography_x509_validation::verify(
            leaf.raw.borrow_dependent(),
            intermediates
                .iter()
                .map(|i| i.raw.borrow_dependent().clone()),
            policy,
            &store,
        )
        .map_err(|e| {
            pyo3::exceptions::PyValueError::new_err(format!("validation failed: {e:?}"))
        })?;

        // TODO: Optimize this? Turning a Certificate back into a PyCertificate
        // involves a full round-trip back through DER, which isn't ideal.
        chain
            .iter()
            .map(|c| {
                let raw = pyo3::types::PyBytes::new(py, &asn1::write_single(c)?);
                Ok(PyCertificate {
                    raw: OwnedCertificate::try_new(raw.into(), |raw| {
                        asn1::parse_single(raw.as_bytes(py))
                    })?,
                    cached_extensions: pyo3::once_cell::GILOnceCell::new(),
                })
            })
            .collect()
    }
}

fn build_subject_owner(
    py: pyo3::Python<'_>,
    subject: &pyo3::Py<pyo3::PyAny>,
) -> pyo3::PyResult<SubjectOwner> {
    let subject = subject.as_ref(py);

    if subject.is_instance(types::DNS_NAME.get(py)?)? {
        let value = subject
            .getattr(pyo3::intern!(py, "value"))?
            .downcast::<pyo3::types::PyString>()?;

        Ok(SubjectOwner::DNSName(value.to_str()?.to_owned()))
    } else if subject.is_instance(types::IP_ADDRESS.get(py)?)? {
        let value = subject
            .getattr(pyo3::intern!(py, "_packed"))?
            .call0()?
            .downcast::<pyo3::types::PyBytes>()?;

        Ok(SubjectOwner::IPAddress(value.into()))
    } else {
        Err(pyo3::exceptions::PyTypeError::new_err(
            "unsupported subject type",
        ))
    }
}

fn build_subject<'a>(
    py: pyo3::Python<'_>,
    subject: &'a SubjectOwner,
) -> pyo3::PyResult<Subject<'a>> {
    match subject {
        SubjectOwner::DNSName(dns_name) => {
            let dns_name = DNSName::new(dns_name)
                .ok_or_else(|| pyo3::exceptions::PyValueError::new_err("invalid domain name"))?;

            Ok(Subject::DNS(dns_name))
        }
        SubjectOwner::IPAddress(ip_addr) => {
            let ip_addr = IPAddress::from_bytes(ip_addr.as_bytes(py))
                .ok_or_else(|| pyo3::exceptions::PyValueError::new_err("invalid IP address"))?;

            Ok(Subject::IP(ip_addr))
        }
    }
}

#[pyo3::prelude::pyfunction]
fn create_server_verifier(
    py: pyo3::Python<'_>,
    subject: pyo3::Py<pyo3::PyAny>,
    store: pyo3::Py<PyStore>,
    time: Option<&pyo3::PyAny>,
<<<<<<< HEAD
    max_chain_depth: Option<&pyo3::PyAny>,
=======
    max_chain_depth: Option<u8>,
>>>>>>> 7d451dbd
) -> pyo3::PyResult<PyServerVerifier> {
    let time = match time {
        Some(time) => py_to_datetime(py, time)?,
        None => datetime_now(py)?,
    };
    let max_chain_depth: Option<u8> = match max_chain_depth {
        Some(max_chain_depth) => max_chain_depth.extract()?,
        None => None,
    };

    let subject_owner = build_subject_owner(py, &subject)?;
    let policy = OwnedPolicy::try_new(subject_owner, |subject_owner| {
        let subject = build_subject(py, subject_owner)?;
        Ok::<PyCryptoPolicy<'_>, pyo3::PyErr>(PyCryptoPolicy(Policy::new(
            PyCryptoOps {},
            subject,
            time,
            max_chain_depth,
        )))
    })?;

    Ok(PyServerVerifier {
        py_subject: subject,
        policy,
        store,
    })
}

#[pyo3::pyclass(
    frozen,
    name = "Store",
    module = "cryptography.hazmat.bindings._rust.x509"
)]
struct PyStore(Vec<pyo3::Py<PyCertificate>>);

#[pyo3::pymethods]
impl PyStore {
    #[new]
    fn new(certs: Vec<pyo3::Py<PyCertificate>>) -> pyo3::PyResult<Self> {
        if certs.is_empty() {
            return Err(pyo3::exceptions::PyValueError::new_err(
                "can't create an empty store",
            ));
        }
        Ok(Self(certs))
    }
}

pub(crate) fn add_to_module(module: &pyo3::prelude::PyModule) -> pyo3::PyResult<()> {
    module.add_class::<PyServerVerifier>()?;
    module.add_class::<PyStore>()?;
    module.add_function(pyo3::wrap_pyfunction!(create_server_verifier, module)?)?;

    Ok(())
}<|MERGE_RESOLUTION|>--- conflicted
+++ resolved
@@ -203,19 +203,11 @@
     subject: pyo3::Py<pyo3::PyAny>,
     store: pyo3::Py<PyStore>,
     time: Option<&pyo3::PyAny>,
-<<<<<<< HEAD
-    max_chain_depth: Option<&pyo3::PyAny>,
-=======
     max_chain_depth: Option<u8>,
->>>>>>> 7d451dbd
 ) -> pyo3::PyResult<PyServerVerifier> {
     let time = match time {
         Some(time) => py_to_datetime(py, time)?,
         None => datetime_now(py)?,
-    };
-    let max_chain_depth: Option<u8> = match max_chain_depth {
-        Some(max_chain_depth) => max_chain_depth.extract()?,
-        None => None,
     };
 
     let subject_owner = build_subject_owner(py, &subject)?;

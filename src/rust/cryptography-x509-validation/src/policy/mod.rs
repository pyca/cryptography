--- conflicted
+++ resolved
@@ -150,14 +150,6 @@
         ])
     });
 
-<<<<<<< HEAD
-#[derive(Debug, PartialEq, Eq)]
-=======
-const RFC5280_CRITICAL_CA_EXTENSIONS: &[asn1::ObjectIdentifier] =
-    &[BASIC_CONSTRAINTS_OID, KEY_USAGE_OID];
-const RFC5280_CRITICAL_EE_EXTENSIONS: &[asn1::ObjectIdentifier] =
-    &[BASIC_CONSTRAINTS_OID, SUBJECT_ALTERNATIVE_NAME_OID];
-
 /// A default reasonable maximum chain depth.
 ///
 /// This depth was chosen to balance between common validation lengths
@@ -169,7 +161,7 @@
 /// necessary.
 const DEFAULT_MAX_CHAIN_DEPTH: u8 = 8;
 
->>>>>>> 7d451dbd
+#[derive(Debug, PartialEq, Eq)]
 pub enum PolicyError {
     Malformed(asn1::ParseError),
     DuplicateExtension(DuplicateExtensionsError),
@@ -273,22 +265,13 @@
     /// the CA/B Forum's Basic Requirements.
     pub fn new(
         ops: B,
-<<<<<<< HEAD
         subject: Subject<'a>,
-=======
-        subject: Option<Subject<'a>>,
->>>>>>> 7d451dbd
         time: asn1::DateTime,
         max_chain_depth: Option<u8>,
     ) -> Self {
         Self {
-<<<<<<< HEAD
             ops,
-            max_chain_depth: max_chain_depth.unwrap_or(8),
-=======
-            _ops: ops,
             max_chain_depth: max_chain_depth.unwrap_or(DEFAULT_MAX_CHAIN_DEPTH),
->>>>>>> 7d451dbd
             subject,
             validation_time: time,
             extended_key_usage: EKU_SERVER_AUTH_OID.clone(),
@@ -704,24 +687,6 @@
     }
 
     #[test]
-<<<<<<< HEAD
-=======
-    fn test_policy_critical_extensions() {
-        let time = asn1::DateTime::new(2023, 9, 12, 1, 1, 1).unwrap();
-        let policy = Policy::new(NullOps {}, None, time, None);
-
-        assert_eq!(
-            policy.critical_ca_extensions,
-            RFC5280_CRITICAL_CA_EXTENSIONS.iter().cloned().collect()
-        );
-        assert_eq!(
-            policy.critical_ee_extensions,
-            RFC5280_CRITICAL_EE_EXTENSIONS.iter().cloned().collect()
-        );
-    }
-
-    #[test]
->>>>>>> 7d451dbd
     fn test_subject_from_impls() {
         assert!(matches!(
             Subject::from(DNSName::new("cryptography.io").unwrap()),

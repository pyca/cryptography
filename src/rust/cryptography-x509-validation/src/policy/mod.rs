--- conflicted
+++ resolved
@@ -4,12 +4,7 @@
 
 use std::collections::HashSet;
 
-<<<<<<< HEAD
 use asn1::ObjectIdentifier;
-=======
-use cryptography_x509::extensions::SubjectAlternativeName;
-use cryptography_x509::name::GeneralName;
->>>>>>> 3a392c00
 use once_cell::sync::Lazy;
 
 use cryptography_x509::common::{
@@ -124,23 +119,6 @@
 }
 
 impl Subject<'_> {
-<<<<<<< HEAD
-    fn general_name_matches(&self, general_name: &GeneralName<'_>) -> bool {
-        match (general_name, self) {
-            (GeneralName::DNSName(pattern), Self::DNS(name)) => {
-                if let Some(pattern) = DNSPattern::new(pattern.0) {
-                    pattern.matches(name)
-                } else {
-                    false
-                }
-            }
-            (GeneralName::IPAddress(pattern), Self::IP(name)) => {
-                if let Some(pattern) = IPRange::from_bytes(pattern) {
-                    pattern.matches(name)
-                } else {
-                    false
-                }
-=======
     fn subject_alt_name_matches(&self, general_name: &GeneralName<'_>) -> bool {
         match (general_name, self) {
             (GeneralName::DNSName(pattern), Self::DNS(name)) => {
@@ -148,7 +126,6 @@
             }
             (GeneralName::IPAddress(pattern), Self::IP(name)) => {
                 IPRange::from_bytes(pattern).map_or(false, |p| p.matches(name))
->>>>>>> 3a392c00
             }
             _ => false,
         }
@@ -157,11 +134,7 @@
     /// Returns true if any of the names in the given `SubjectAlternativeName`
     /// match this `Subject`.
     pub fn matches(&self, san: &SubjectAlternativeName<'_>) -> bool {
-<<<<<<< HEAD
-        san.clone().any(|gn| self.general_name_matches(&gn))
-=======
         san.clone().any(|gn| self.subject_alt_name_matches(&gn))
->>>>>>> 3a392c00
     }
 }
 
@@ -281,7 +254,6 @@
     use cryptography_x509::{
         extensions::SubjectAlternativeName,
         name::{GeneralName, UnvalidatedIA5String},
-<<<<<<< HEAD
         oid::EXTENDED_KEY_USAGE_OID,
     };
 
@@ -293,14 +265,6 @@
 
     use super::{
         Policy, ECDSA_SHA256, ECDSA_SHA384, ECDSA_SHA512, RSASSA_PKCS1V15_SHA256,
-=======
-    };
-
-    use crate::types::{DNSName, IPAddress};
-
-    use super::{
-        Subject, ECDSA_SHA256, ECDSA_SHA384, ECDSA_SHA512, RSASSA_PKCS1V15_SHA256,
->>>>>>> 3a392c00
         RSASSA_PKCS1V15_SHA384, RSASSA_PKCS1V15_SHA512, RSASSA_PSS_SHA256, RSASSA_PSS_SHA384,
         RSASSA_PSS_SHA512, WEBPKI_PERMITTED_ALGORITHMS,
     };
@@ -381,7 +345,6 @@
     }
 
     #[test]
-<<<<<<< HEAD
     fn test_policy_critical_extensions() {
         let time = asn1::DateTime::new(2023, 9, 12, 1, 1, 1).unwrap();
         let policy = Policy::new(NullOps {}, None, time);
@@ -433,8 +396,6 @@
     }
 
     #[test]
-=======
->>>>>>> 3a392c00
     fn test_subject_from_impls() {
         assert!(matches!(
             Subject::from(DNSName::new("cryptography.io").unwrap()),
